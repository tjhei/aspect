--- conflicted
+++ resolved
@@ -65,10 +65,7 @@
           out.specific_heat[i] = reference_specific_heat;
           out.thermal_conductivities[i] = k_value;
           out.compressibilities[i] = 0.0;
-<<<<<<< HEAD
-=======
 
->>>>>>> cd79be43
           for (unsigned int c=0; c<in.composition[i].size(); ++c)
             out.reaction_terms[i][c] = 0.0;
         }
