/*
  Copyright (C) 2011 - 2014 by the authors of the ASPECT code.

  This file is part of ASPECT.

  ASPECT is free software; you can redistribute it and/or modify
  it under the terms of the GNU General Public License as published by
  the Free Software Foundation; either version 2, or (at your option)
  any later version.

  ASPECT is distributed in the hope that it will be useful,
  but WITHOUT ANY WARRANTY; without even the implied warranty of
  MERCHANTABILITY or FITNESS FOR A PARTICULAR PURPOSE.  See the
  GNU General Public License for more details.

  You should have received a copy of the GNU General Public License
  along with ASPECT; see the file doc/COPYING.  If not see
  <http://www.gnu.org/licenses/>.
*/
/*  $Id$  */


#include <aspect/introspection.h>
#include <aspect/global.h>

namespace aspect
{
  template <>
  const unsigned int
  Introspection<2>::ComponentIndices::velocities[2] = { 0, 1 };

  template <>
  const unsigned int
  Introspection<3>::ComponentIndices::velocities[3] = { 0, 1, 2 };

  template <int dim>
  const unsigned int
  Introspection<dim>::ComponentIndices::pressure;

  template <int dim>
  const unsigned int
  Introspection<dim>::ComponentIndices::temperature;

  template <int dim>
  const unsigned int
  Introspection<dim>::BlockIndices::velocities;

  template <int dim>
  const unsigned int
  Introspection<dim>::BlockIndices::pressure;

  template <int dim>
  const unsigned int
  Introspection<dim>::BlockIndices::temperature;


  template <int dim>
  const unsigned int
  Introspection<dim>::BaseElements::velocities;

  template <int dim>
  const unsigned int
  Introspection<dim>::BaseElements::pressure;

  template <int dim>
  const unsigned int
  Introspection<dim>::BaseElements::temperature;


  namespace
  {
    template <int dim>
    std::vector<unsigned int>
    component_to_block_mapping (const unsigned int n_components)
    {
      // set up a mapping between vector components to the blocks they
      // correspond to. each variable has its own block except
      // for the velocities which are all mapped into block 0
      std::vector<unsigned int> components_to_blocks (n_components, 0U);
      components_to_blocks[dim] = 1;
      components_to_blocks[dim+1] = 2;
      for (unsigned int i=dim+2; i<n_components; ++i)
        components_to_blocks[i] = i-dim+1;

      return components_to_blocks;
    }
  }


  template <int dim>
  Introspection<dim>::Introspection(const unsigned int n_compositional_fields, const bool include_melt_transport)
    :
<<<<<<< HEAD
    n_components (dim+2+n_compositional_fields+(include_melt_transport ? 1 : 0)),
    n_blocks (3+n_compositional_fields+(include_melt_transport ? 1 : 0)),
    extractors (n_compositional_fields, include_melt_transport),
    component_indices (n_compositional_fields, include_melt_transport),
    block_indices (n_compositional_fields, include_melt_transport),
=======
    n_components (dim+2+n_compositional_fields),
    n_blocks (3+n_compositional_fields),
    extractors (n_compositional_fields),
    component_indices (n_compositional_fields),
    block_indices (n_compositional_fields),
    base_elements (n_compositional_fields),
>>>>>>> c49030f5
    components_to_blocks (component_to_block_mapping<dim>(n_components)),
    system_dofs_per_block (n_blocks)
  {}


  namespace
  {
    std::vector<unsigned int>
    half_open_sequence (const unsigned int begin,
                        const unsigned int end)
    {
      std::vector<unsigned int> x;
      for (unsigned int i=begin; i<end; ++i)
        x.push_back (i);
      return x;
    }
  }


  template <int dim>
  Introspection<dim>::ComponentIndices::
  ComponentIndices (const unsigned int n_compositional_fields,
		            const bool include_melt_transport)
    :
    compositional_fields (half_open_sequence(dim+2, dim+2+n_compositional_fields)),
    porosity(include_melt_transport
    		 ?
    		 dim+2+n_compositional_fields
    		 :
    		 numbers::invalid_unsigned_int)
  {}


  template <int dim>
  Introspection<dim>::BlockIndices::
  BlockIndices (const unsigned int n_compositional_fields,
                const bool include_melt_transport)
    :
    compositional_fields (half_open_sequence(3, 3+n_compositional_fields)),
    porosity(include_melt_transport
   		     ?
   		     3+n_compositional_fields
   		     :
   		     numbers::invalid_unsigned_int)
  {}


  template <int dim>
  Introspection<dim>::BaseElements::
  BaseElements (const unsigned int n_compositional_fields)
    :
    compositional_fields (n_compositional_fields > 0 ? 3 : numbers::invalid_unsigned_int)
  {}


  namespace
  {
    std::vector<FEValuesExtractors::Scalar>
    half_open_extractor_sequence (const unsigned int begin,
                                  const unsigned int end)
    {
      std::vector<FEValuesExtractors::Scalar> x;
      for (unsigned int i=begin; i<end; ++i)
        x.push_back (FEValuesExtractors::Scalar(i));
      return x;
    }
  }

  template <int dim>
  Introspection<dim>::Extractors::Extractors (const unsigned int n_compositional_fields,
		                                      const bool include_melt_transport)
    :
    velocities (0),
    pressure (dim),
    temperature (dim+1),
    compositional_fields (half_open_extractor_sequence (dim+2, dim+2+n_compositional_fields)),
    porosity (include_melt_transport
    		  ?
    		  FEValuesExtractors::Scalar(dim+2+n_compositional_fields)
              :
    		  FEValuesExtractors::Scalar())
  {}
}


// explicit instantiations
namespace aspect
{
#define INSTANTIATE(dim) \
  template struct Introspection<dim>;\
   
  ASPECT_INSTANTIATE(INSTANTIATE)
}<|MERGE_RESOLUTION|>--- conflicted
+++ resolved
@@ -90,20 +90,12 @@
   template <int dim>
   Introspection<dim>::Introspection(const unsigned int n_compositional_fields, const bool include_melt_transport)
     :
-<<<<<<< HEAD
     n_components (dim+2+n_compositional_fields+(include_melt_transport ? 1 : 0)),
     n_blocks (3+n_compositional_fields+(include_melt_transport ? 1 : 0)),
     extractors (n_compositional_fields, include_melt_transport),
     component_indices (n_compositional_fields, include_melt_transport),
     block_indices (n_compositional_fields, include_melt_transport),
-=======
-    n_components (dim+2+n_compositional_fields),
-    n_blocks (3+n_compositional_fields),
-    extractors (n_compositional_fields),
-    component_indices (n_compositional_fields),
-    block_indices (n_compositional_fields),
     base_elements (n_compositional_fields),
->>>>>>> c49030f5
     components_to_blocks (component_to_block_mapping<dim>(n_components)),
     system_dofs_per_block (n_blocks)
   {}
