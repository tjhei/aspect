--- conflicted
+++ resolved
@@ -158,20 +158,18 @@
   }
 
   template <int dim>
-<<<<<<< HEAD
   bool
   SimulatorAccess<dim>::include_melt_transport () const
   {
     return simulator->parameters.include_melt_transport;
   }
-
-=======
+  
+  template <int dim>
   int
   SimulatorAccess<dim>::get_stokes_velocity_degree () const
   {
     return simulator->parameters.stokes_velocity_degree;
   }
->>>>>>> 9a9fdd2d
 
   template <int dim>
   double
