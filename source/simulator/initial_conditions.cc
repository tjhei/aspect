/*
  Copyright (C) 2011 - 2014 by the authors of the ASPECT code.

  This file is part of ASPECT.

  ASPECT is free software; you can redistribute it and/or modify
  it under the terms of the GNU General Public License as published by
  the Free Software Foundation; either version 2, or (at your option)
  any later version.

  ASPECT is distributed in the hope that it will be useful,
  but WITHOUT ANY WARRANTY; without even the implied warranty of
  MERCHANTABILITY or FITNESS FOR A PARTICULAR PURPOSE.  See the
  GNU General Public License for more details.

  You should have received a copy of the GNU General Public License
  along with ASPECT; see the file doc/COPYING.  If not see
  <http://www.gnu.org/licenses/>.
*/
/*  $Id$  */


#include <aspect/simulator.h>
#include <aspect/adiabatic_conditions.h>
#include <aspect/initial_conditions/interface.h>
#include <aspect/compositional_initial_conditions/interface.h>

#include <deal.II/base/quadrature_lib.h>
#include <deal.II/base/function.h>

#include <deal.II/lac/full_matrix.h>
#include <deal.II/lac/constraint_matrix.h>
#include <deal.II/grid/tria_iterator.h>
#include <deal.II/dofs/dof_accessor.h>
#include <deal.II/fe/fe_values.h>
#include <deal.II/numerics/vector_tools.h>


namespace aspect
{

  template <int dim>
  void Simulator<dim>::set_initial_temperature_and_compositional_fields ()
  {
    // below, we would want to call VectorTools::interpolate on the
    // entire FESystem. there currently is no way to restrict the
    // interpolation operations to only a subset of vector
    // components (oversight in deal.II?), specifically to the
    // temperature component. this causes more work than necessary
    // but worse yet, it doesn't work for the DGP(q) pressure element
    // if we use a locally conservative formulation since there the
    // pressure element is non-interpolating (we get an exception
    // even though we are, strictly speaking, not interested in
    // interpolating the pressure; but, as mentioned, there is no way
    // to tell VectorTools::interpolate that)
    //
    // to work around this problem, the following code is essentially
    // a (simplified) copy of the code in VectorTools::interpolate
    // that only works on the temperature component

    // create a fully distributed vector since we
    // need to write into it and we can not
    // write into vectors with ghost elements
    LinearAlgebra::BlockVector initial_solution;
    double max_sum_comp = 0.0;

<<<<<<< HEAD
    for (unsigned int n=0; n<1+parameters.n_compositional_fields+(parameters.include_melt_transport ? 1 : 0); ++n)
=======
    // we need to track whether we need to normalize the totality of fields
    bool normalize_composition = false;

//TODO: The code here is confusing. We should be using something
// like the TemperatureOrComposition class instead of just a single
// integer 'n'
    for (unsigned int n=0; n<1+parameters.n_compositional_fields; ++n)
>>>>>>> c49030f5
      {
        initial_solution.reinit(system_rhs, false);

        // base element in the finite element is 2 for temperature (n=0) and 3 for
        // compositional fields (n>0)
<<<<<<< HEAD
//TODO: can we use introspection here, instead of the hard coded numbers?
        const unsigned int base_element = (n==0 ? 2 : (n==1+parameters.n_compositional_fields) ? 4 : 3);
=======
        const unsigned int base_element = (n==0 ?
                                           introspection.base_elements.temperature :
                                           introspection.base_elements.compositional_fields);
>>>>>>> c49030f5

        // get the temperature/composition support points
        const std::vector<Point<dim> > support_points
          = finite_element.base_element(base_element).get_unit_support_points();
        Assert (support_points.size() != 0,
                ExcInternalError());

        // create an FEValues object with just the temperature/composition element
        FEValues<dim> fe_values (mapping, finite_element,
                                 support_points,
                                 update_quadrature_points);

        std::vector<types::global_dof_index> local_dof_indices (finite_element.dofs_per_cell);

        for (typename DoFHandler<dim>::active_cell_iterator cell = dof_handler.begin_active();
             cell != dof_handler.end(); ++cell)
          if (cell->is_locally_owned())
            {
              fe_values.reinit (cell);

              // go through the temperature/composition dofs and set their global values
              // to the temperature/composition field interpolated at these points
              cell->get_dof_indices (local_dof_indices);
              for (unsigned int i=0; i<finite_element.base_element(base_element).dofs_per_cell; ++i)
                {
//TODO: Use introspection here
                  const unsigned int system_local_dof
                    = finite_element.component_to_system_index(/*temperature/composition/porosity component=*/dim+1+n,
                        /*dof index within component=*/i);

                  const double value =
                    (n == 0
                     ?
                     initial_conditions->initial_temperature(fe_values.quadrature_point(i))
<<<<<<< HEAD
                     : (base_element == 4 ?
                    	porosity_initial_conditions->initial_porosity(fe_values.quadrature_point(i))
                    	: compositional_initial_conditions->initial_composition(fe_values.quadrature_point(i),n-1)));
=======
                     :
                     compositional_initial_conditions->initial_composition(fe_values.quadrature_point(i),n-1));
>>>>>>> c49030f5
                  initial_solution(local_dof_indices[system_local_dof]) = value;

                  if (n > 0)
                    Assert (value >= 0,
                            ExcMessage("Invalid initial conditions: Composition/porosity is negative"));

                  // if it is specified in the parameter file that the sum of all compositional fields
                  // must not exceed one, this should be checked
                  if (parameters.normalized_fields.size()>0 && n == 1)
                    {
                      double sum = 0;
                      for (unsigned int m=0; m<parameters.normalized_fields.size(); ++m)
                        sum += compositional_initial_conditions->initial_composition(fe_values.quadrature_point(i),parameters.normalized_fields[m]);
                      if (std::abs(sum) > 1.0+1e-6)
                        {
                          max_sum_comp = std::max(sum, max_sum_comp);
                          normalize_composition = true;
                        }
                    }

                }
            }

        initial_solution.compress(VectorOperation::insert);

        // we should not have written at all into any of the blocks with
        // the exception of the current temperature or composition block
        for (unsigned int b=0; b<initial_solution.n_blocks(); ++b)
          if (b != 2+n)
            Assert (initial_solution.block(b).l2_norm() == 0,
                    ExcInternalError());

        // if at least one processor decides that it needs
        // to normalize, do the same on all processors.
        if (Utilities::MPI::max (normalize_composition ? 1 : 0,
                                 mpi_communicator)
            == 1)
          {
            const double global_max
              = Utilities::MPI::max (max_sum_comp, mpi_communicator);

            if (n==1)
              pcout << "Sum of compositional fields is not one, fields will be normalized"
                    << std::endl;

            for (unsigned int m=0; m<parameters.normalized_fields.size(); ++m)
              if (n-1==parameters.normalized_fields[m])
                initial_solution /= global_max;
          }

        // then apply constraints and copy the
        // result into vectors with ghost elements
        constraints.distribute(initial_solution);

        // copy temperature/composition block only
        solution.block(2+n) = initial_solution.block(2+n);
        old_solution.block(2+n) = initial_solution.block(2+n);
        old_old_solution.block(2+n) = initial_solution.block(2+n);
      }
  }


  template <int dim>
  void Simulator<dim>::compute_initial_pressure_field ()
  {
    // we'd like to interpolate the initial pressure onto the pressure
    // variable but that's a bit involved because the pressure may either
    // be an FE_Q (for which we can interpolate) or an FE_DGP (for which
    // we can't since the element has no nodal basis.
    //
    // fortunately, in the latter case, the element is discontinuous and
    // we can compute a local projection onto the pressure space
    if (parameters.use_locally_conservative_discretization == false)
      {
        // allocate a vector that is distributed but doesn't have
        // ghost elements (vectors with ghost elements are not
        // writable); the stokes_rhs vector is a valid template for
        // this kind of thing. interpolate into it and later copy it into the
        // solution vector that does have the necessary ghost elements
        LinearAlgebra::BlockVector system_tmp;
        system_tmp.reinit (system_rhs);

        // interpolate the pressure given by the adiabatic conditions
        // object onto the solution space. note that interpolate
        // wants a function that represents all components of the
        // solution vector, so create such a function object
        // that is simply zero for all velocity components
        VectorTools::interpolate (mapping, dof_handler,
                                  VectorFunctionFromScalarFunctionObject<dim> (std_cxx1x::bind (&AdiabaticConditions<dim>::pressure,
                                                                               std_cxx1x::cref (*adiabatic_conditions),
                                                                               std_cxx1x::_1),
                                                                               dim,
                                                                               dim+2+parameters.n_compositional_fields+(parameters.include_melt_transport ? 1 : 0)),
                                  system_tmp);

        // we may have hanging nodes, so apply constraints
        constraints.distribute (system_tmp);

        old_solution.block(1) = system_tmp.block(1);
      }
    else
      {
        // implement the local projection for the discontinuous pressure
        // element. this is only going to work if, indeed, the element
        // is discontinuous
        const FiniteElement<dim> &system_pressure_fe = finite_element.base_element(introspection.base_elements.pressure);
        Assert (system_pressure_fe.dofs_per_face == 0,
                ExcNotImplemented());

        LinearAlgebra::BlockVector system_tmp;
        system_tmp.reinit (system_rhs);

        QGauss<dim> quadrature(parameters.stokes_velocity_degree+1);
        UpdateFlags update_flags = UpdateFlags(update_values   |
                                               update_quadrature_points |
                                               update_JxW_values);

        FEValues<dim> fe_values (mapping, finite_element, quadrature, update_flags);

        const unsigned int
        dofs_per_cell = fe_values.dofs_per_cell,
        n_q_points    = fe_values.n_quadrature_points;

        std::vector<types::global_dof_index> local_dof_indices (dofs_per_cell);
        Vector<double> cell_vector (dofs_per_cell);
        Vector<double> local_projection (dofs_per_cell);
        FullMatrix<double> local_mass_matrix (dofs_per_cell, dofs_per_cell);

        std::vector<double> rhs_values(n_q_points);

        ScalarFunctionFromFunctionObject<dim>
        adiabatic_pressure (std_cxx1x::bind (&AdiabaticConditions<dim>::pressure,
                                             std_cxx1x::cref(*adiabatic_conditions),
                                             std_cxx1x::_1));


        typename DoFHandler<dim>::active_cell_iterator
        cell = dof_handler.begin_active(),
        endc = dof_handler.end();

        for (; cell!=endc; ++cell)
          if (cell->is_locally_owned())
            {
              cell->get_dof_indices (local_dof_indices);
              fe_values.reinit(cell);

              adiabatic_pressure.value_list (fe_values.get_quadrature_points(),
                                             rhs_values);

              cell_vector = 0;
              local_mass_matrix = 0;
              for (unsigned int point=0; point<n_q_points; ++point)
                for (unsigned int i=0; i<dofs_per_cell; ++i)
                  {
                    if (finite_element.system_to_component_index(i).first == dim)
                      cell_vector(i)
                      +=
                        rhs_values[point] *
                        fe_values[introspection.extractors.pressure].value(i,point) *
                        fe_values.JxW(point);

                    // populate the local matrix; create the pressure mass matrix
                    // in the pressure pressure block and the identity matrix
                    // for all other variables so that the whole thing remains
                    // invertible
                    for (unsigned int j=0; j<dofs_per_cell; ++j)
                      if ((finite_element.system_to_component_index(i).first == dim)
                          &&
                          (finite_element.system_to_component_index(j).first == dim))
                        local_mass_matrix(j,i) += (fe_values[introspection.extractors.pressure].value(i,point) *
                                                   fe_values[introspection.extractors.pressure].value(j,point) *
                                                   fe_values.JxW(point));
                      else if (i == j)
                        local_mass_matrix(i,j) = 1;
                  }

              // now invert the local mass matrix and multiply it with the rhs
              local_mass_matrix.gauss_jordan();
              local_mass_matrix.vmult (local_projection, cell_vector);

              // then set the global solution vector to the values just computed
              cell->set_dof_values (local_projection, system_tmp);
            }

        old_solution.block(1) = system_tmp.block(1);
      }

    // normalize the pressure in such a way that the surface pressure
    // equals a known and desired value
    normalize_pressure(old_solution);

    // set all solution vectors to the same value as the previous solution
    solution = old_solution;
    old_old_solution = old_solution;
  }
}



// explicit instantiation of the functions we implement in this file
namespace aspect
{
#define INSTANTIATE(dim) \
  template void Simulator<dim>::set_initial_temperature_and_compositional_fields(); \
  template void Simulator<dim>::compute_initial_pressure_field();

  ASPECT_INSTANTIATE(INSTANTIATE)
}<|MERGE_RESOLUTION|>--- conflicted
+++ resolved
@@ -64,30 +64,23 @@
     LinearAlgebra::BlockVector initial_solution;
     double max_sum_comp = 0.0;
 
-<<<<<<< HEAD
-    for (unsigned int n=0; n<1+parameters.n_compositional_fields+(parameters.include_melt_transport ? 1 : 0); ++n)
-=======
     // we need to track whether we need to normalize the totality of fields
     bool normalize_composition = false;
 
 //TODO: The code here is confusing. We should be using something
 // like the TemperatureOrComposition class instead of just a single
 // integer 'n'
-    for (unsigned int n=0; n<1+parameters.n_compositional_fields; ++n)
->>>>>>> c49030f5
+    for (unsigned int n=0; n<1+parameters.n_compositional_fields+(parameters.include_melt_transport ? 1 : 0); ++n)
       {
         initial_solution.reinit(system_rhs, false);
 
         // base element in the finite element is 2 for temperature (n=0) and 3 for
         // compositional fields (n>0)
-<<<<<<< HEAD
-//TODO: can we use introspection here, instead of the hard coded numbers?
-        const unsigned int base_element = (n==0 ? 2 : (n==1+parameters.n_compositional_fields) ? 4 : 3);
-=======
+        // TODO:
+        Assert(!parameters.include_melt_transport, ExcNotImplemented());
         const unsigned int base_element = (n==0 ?
                                            introspection.base_elements.temperature :
                                            introspection.base_elements.compositional_fields);
->>>>>>> c49030f5
 
         // get the temperature/composition support points
         const std::vector<Point<dim> > support_points
@@ -122,14 +115,9 @@
                     (n == 0
                      ?
                      initial_conditions->initial_temperature(fe_values.quadrature_point(i))
-<<<<<<< HEAD
-                     : (base_element == 4 ?
+                     : (false ? // TODO
                     	porosity_initial_conditions->initial_porosity(fe_values.quadrature_point(i))
                     	: compositional_initial_conditions->initial_composition(fe_values.quadrature_point(i),n-1)));
-=======
-                     :
-                     compositional_initial_conditions->initial_composition(fe_values.quadrature_point(i),n-1));
->>>>>>> c49030f5
                   initial_solution(local_dof_indices[system_local_dof]) = value;
 
                   if (n > 0)
