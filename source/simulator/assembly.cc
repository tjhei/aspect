--- conflicted
+++ resolved
@@ -947,10 +947,6 @@
         scratch.finite_element_values[solution_field].get_function_laplacians (old_old_solution,
                                                                                scratch.old_old_field_laplacians);
 
-<<<<<<< HEAD
-
-=======
->>>>>>> 44bb2f6d
         for (unsigned int q=0; q<n_q_points; ++q)
           {
             scratch.explicit_material_model_inputs.temperature[q] = (scratch.old_temperature_values[q] + scratch.old_old_temperature_values[q]) / 2;
@@ -1068,12 +1064,8 @@
   template <int dim>
   Simulator<dim>::Assemblers::Properties::Properties ()
     :
-<<<<<<< HEAD
-    need_face_material_model_data (false)
-=======
     need_face_material_model_data (false),
     needed_update_flags ()
->>>>>>> 44bb2f6d
   {}
 
 
@@ -1761,6 +1753,9 @@
     if (parameters.include_melt_transport)
       {
         assemblers.stokes_system_assembler_on_boundary_face_properties.need_face_material_model_data = true;
+        assemblers.stokes_system_assembler_on_boundary_face_properties.needed_update_flags = (update_values  | update_quadrature_points |
+                                                                                              update_normal_vectors | update_gradients |
+                                                                                              update_JxW_values);
         assemblers.local_assemble_stokes_system_on_boundary_face
         .connect (std_cxx11::bind(&aspect::Assemblers::CompleteEquations<dim>::local_assemble_stokes_system_melt_boundary,
                                   std_cxx11::cref (*complete_equation_assembler),
@@ -1782,20 +1777,6 @@
                               // discard rebuild_stokes_matrix,
                               std_cxx11::_5,
                               std_cxx11::_6));
-<<<<<<< HEAD
-=======
-
-    // and, if necessary, the function that computes stabilization terms for free boundaries
-    if (parameters.free_surface_enabled)
-      assemblers.local_assemble_stokes_system
-      .connect (std_cxx11::bind(&aspect::Assemblers::OtherTerms::free_boundary_stokes_contribution<dim>,
-                                std_cxx11::_1,
-                                std_cxx11::ref(*free_surface.get()),
-                                // discard pressure_scaling,
-                                // discard rebuild_stokes_matrix,
-                                // discard scratch object,
-                                std_cxx11::_5));
->>>>>>> 44bb2f6d
 
     // and, if necessary, the function that computes stabilization terms for free boundaries
     if (parameters.free_surface_enabled)
@@ -1927,17 +1908,9 @@
          internal::Assembly::Scratch::
          StokesPreconditioner<dim> (finite_element, quadrature_formula, face_quadrature_formula,
                                     mapping,
-<<<<<<< HEAD
-                                    update_JxW_values |
-                                    update_values |
-                                    update_gradients |
-                                    update_quadrature_points,
+                                    cell_update_flags,
                                     parameters.n_compositional_fields,
                                     parameters.include_melt_transport),
-=======
-                                    cell_update_flags,
-                                    parameters.n_compositional_fields),
->>>>>>> 44bb2f6d
          internal::Assembly::CopyData::
          StokesPreconditioner<dim> (finite_element));
 
@@ -2036,10 +2009,6 @@
       data.local_pressure_shape_function_integrals = 0;
 
     // initialize the material model data on the cell
-<<<<<<< HEAD
-
-=======
->>>>>>> 44bb2f6d
     compute_material_model_input_values (current_linearization_point,
                                          scratch.finite_element_values,
                                          cell,
@@ -2068,27 +2037,19 @@
     for (unsigned int face_no=0; face_no<GeometryInfo<dim>::faces_per_cell; ++face_no)
       if (cell->at_boundary(face_no))
         {
-<<<<<<< HEAD
+          scratch.face_finite_element_values.reinit (cell, face_no);
+
           if (assemblers.stokes_system_assembler_on_boundary_face_properties.need_face_material_model_data)
             {
-              scratch.face_finite_element_values.reinit (cell, face_no);
-=======
-          scratch.face_finite_element_values.reinit (cell, face_no);
-
-          if (assemblers.stokes_system_assembler_on_boundary_face_properties.need_face_material_model_data)
-            {
->>>>>>> 44bb2f6d
               compute_material_model_input_values (current_linearization_point,
                                                    scratch.face_finite_element_values,
                                                    cell,
                                                    rebuild_stokes_matrix,
                                                    scratch.face_material_model_inputs);
-<<<<<<< HEAD
               scratch.face_material_model_outputs.create_additional_material_outputs(scratch.face_finite_element_values.n_quadrature_points,
                                                                                      parameters.n_compositional_fields);
-=======
->>>>>>> 44bb2f6d
-
+
+                                                   
               material_model->evaluate(scratch.face_material_model_inputs,
                                        scratch.face_material_model_outputs);
 //TODO: the following doesn't currently compile because the get_quadrature() call returns
@@ -2099,20 +2060,11 @@
               //                                            scratch.face_finite_element_values.get_mapping(),
               //                                            scratch.face_material_model_outputs);
             }
-<<<<<<< HEAD
 
           assemblers.local_assemble_stokes_system_on_boundary_face(cell, face_no,
                                                                    pressure_scaling, rebuild_stokes_matrix,
                                                                    scratch, data);
         }
-=======
-
-          assemblers.local_assemble_stokes_system_on_boundary_face(cell, face_no,
-                                                                   pressure_scaling, rebuild_stokes_matrix,
-                                                                   scratch, data);
-        }
-
->>>>>>> 44bb2f6d
 
     cell->get_dof_indices (data.local_dof_indices);
   }
@@ -2209,32 +2161,12 @@
                           this,
                           std_cxx11::_1),
          internal::Assembly::Scratch::
-<<<<<<< HEAD
          StokesSystem<dim> (finite_element, mapping, quadrature_formula, face_quadrature_formula,
-                            (update_values    |
+                            cell_update_flags,
+                            face_update_flags,
                              update_gradients |
-                             update_quadrature_points  |
-                             update_JxW_values),
-                            // see if we need to assemble traction boundary conditions.
-                            // only if so do we actually need to have an FEFaceValues object
-                            (parameters.prescribed_traction_boundary_indicators.size() > 0 || parameters.include_melt_transport
-                             ?
-                             update_values |
-                             update_gradients |
-                             update_quadrature_points |
-                             update_normal_vectors |
-                             update_JxW_values
-                             :
-                             UpdateFlags(0)),
                             parameters.n_compositional_fields,
                             parameters.include_melt_transport),
-=======
-         StokesSystem<dim> (finite_element, mapping, quadrature_formula,
-                            face_quadrature_formula,
-                            cell_update_flags,
-                            face_update_flags,
-                            parameters.n_compositional_fields),
->>>>>>> 44bb2f6d
          internal::Assembly::CopyData::
          StokesSystem<dim> (finite_element,
                             do_pressure_rhs_compatibility_modification));
