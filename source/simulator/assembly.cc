/*
  Copyright (C) 2011 - 2016 by the authors of the ASPECT code.

  This file is part of ASPECT.

  ASPECT is free software; you can redistribute it and/or modify
  it under the terms of the GNU General Public License as published by
  the Free Software Foundation; either version 2, or (at your option)
  any later version.

  ASPECT is distributed in the hope that it will be useful,
  but WITHOUT ANY WARRANTY; without even the implied warranty of
  MERCHANTABILITY or FITNESS FOR A PARTICULAR PURPOSE.  See the
  GNU General Public License for more details.

  You should have received a copy of the GNU General Public License
  along with ASPECT; see the file doc/COPYING.  If not see
  <http://www.gnu.org/licenses/>.
*/


#include <aspect/simulator.h>
#include <aspect/utilities.h>
#include <aspect/assembly.h>
#include <aspect/simulator_access.h>
#include <aspect/material_model/melt_interface.h>


#include <deal.II/base/quadrature_lib.h>
#include <deal.II/base/work_stream.h>
#include <deal.II/lac/full_matrix.h>
#include <deal.II/lac/constraint_matrix.h>
#include <deal.II/grid/tria_iterator.h>
#include <deal.II/grid/filtered_iterator.h>
#include <deal.II/dofs/dof_accessor.h>
#include <deal.II/dofs/dof_tools.h>
#include <deal.II/fe/fe_values.h>

#include <limits>


namespace aspect
{
  namespace internal
  {
    namespace Assembly
    {
      namespace Scratch
      {
        template <int dim>
<<<<<<< HEAD
        struct StokesPreconditioner
        {
          StokesPreconditioner (const FiniteElement<dim> &finite_element,
                                const Quadrature<dim>    &quadrature,
                                const Quadrature<dim-1>  &face_quadrature,
                                const Mapping<dim>       &mapping,
                                const UpdateFlags         update_flags,
                                const unsigned int        n_compositional_fields,
                                const bool                add_compaction_pressure);
          StokesPreconditioner (const StokesPreconditioner &data);

          virtual ~StokesPreconditioner ();

          FEValues<dim>               finite_element_values;

          std::vector<SymmetricTensor<2,dim> > grads_phi_u;
          std::vector<double>                  phi_p;
          std::vector<double>                  phi_p_c;
          std::vector<Tensor<1,dim> >          grad_phi_p;

          std::vector<double>                  temperature_values;
          std::vector<double>                  pressure_values;
          std::vector<SymmetricTensor<2,dim> > strain_rates;
          std::vector<std::vector<double> >     composition_values;

          /**
           * Material model inputs and outputs computed at the current
           * linearization point.
           */
          MaterialModel::MaterialModelInputs<dim> material_model_inputs;
          MaterialModel::MaterialModelOutputs<dim> material_model_outputs;
        };



        template <int dim>
=======
>>>>>>> 87b649e0
        StokesPreconditioner<dim>::
        StokesPreconditioner (const FiniteElement<dim> &finite_element,
                              const Quadrature<dim>    &quadrature,
                              const Quadrature<dim-1>  &face_quadrature,
                              const Mapping<dim>       &mapping,
                              const UpdateFlags         update_flags,
                              const unsigned int        n_compositional_fields,
                              const bool                add_compaction_pressure)
          :
          finite_element_values (mapping, finite_element, quadrature,
                                 update_flags),
          grads_phi_u (finite_element.dofs_per_cell, Utilities::signaling_nan<SymmetricTensor<2,dim> >()),
          phi_p (finite_element.dofs_per_cell, Utilities::signaling_nan<double>()),
          phi_p_c (add_compaction_pressure ? finite_element.dofs_per_cell : 0),
          grad_phi_p (add_compaction_pressure ? finite_element.dofs_per_cell : 0),
          temperature_values (quadrature.size(), Utilities::signaling_nan<double>()),
          pressure_values (quadrature.size(), Utilities::signaling_nan<double>()),
          strain_rates (quadrature.size(), Utilities::signaling_nan<SymmetricTensor<2,dim> >()),
          composition_values(n_compositional_fields,
                             std::vector<double>(quadrature.size(), Utilities::signaling_nan<double>())),
          material_model_inputs(quadrature.size(), n_compositional_fields),
          material_model_outputs(quadrature.size(), n_compositional_fields)
        {}



        template <int dim>
        StokesPreconditioner<dim>::
        StokesPreconditioner (const StokesPreconditioner &scratch)
          :
          finite_element_values (scratch.finite_element_values.get_mapping(),
                                 scratch.finite_element_values.get_fe(),
                                 scratch.finite_element_values.get_quadrature(),
                                 scratch.finite_element_values.get_update_flags()),
          grads_phi_u (scratch.grads_phi_u),
          phi_p (scratch.phi_p),
          phi_p_c (scratch.phi_p_c),
          grad_phi_p(scratch.grad_phi_p),
          temperature_values (scratch.temperature_values),
          pressure_values (scratch.pressure_values),
          strain_rates (scratch.strain_rates),
          composition_values(scratch.composition_values),
          material_model_inputs(scratch.material_model_inputs),
          material_model_outputs(scratch.material_model_outputs)
        {}


        template <int dim>
        StokesPreconditioner<dim>::
        ~StokesPreconditioner ()
        {}


<<<<<<< HEAD

        // We derive the StokesSystem scratch array from the
        // StokesPreconditioner array. We do this because all the objects that
        // are necessary for the assembly of the preconditioner are also
        // needed for the actual system matrix and right hand side, plus some
        // extra data that we need for the time stepping and traction boundaries
        // on the right hand side.
        template <int dim>
        struct StokesSystem : public StokesPreconditioner<dim>
        {
          StokesSystem (const FiniteElement<dim> &finite_element,
                        const Mapping<dim>       &mapping,
                        const Quadrature<dim>    &quadrature,
                        const Quadrature<dim-1>  &face_quadrature,
                        const UpdateFlags         update_flags,
                        const UpdateFlags         face_update_flags,
                        const unsigned int        n_compositional_fields,
                        const bool                add_compaction_pressure);

          StokesSystem (const StokesSystem<dim> &data);

          FEFaceValues<dim>               face_finite_element_values;

          std::vector<Tensor<1,dim> >          phi_u;
          std::vector<SymmetricTensor<2,dim> > grads_phi_u;
          std::vector<double>                  div_phi_u;
          std::vector<Tensor<1,dim> >          velocity_values;

          /**
           * Material model inputs and outputs computed at the current
           * linearization point.
           *
           * In contrast to the variables above, the following two
           * variables are used in the assembly at quadrature points
           * on faces, not on cells.
           */
          MaterialModel::MaterialModelInputs<dim> face_material_model_inputs;
          MaterialModel::MaterialModelOutputs<dim> face_material_model_outputs;
        };



=======
>>>>>>> 87b649e0
        template <int dim>
        StokesSystem<dim>::
        StokesSystem (const FiniteElement<dim> &finite_element,
                      const Mapping<dim>       &mapping,
                      const Quadrature<dim>    &quadrature,
                      const Quadrature<dim-1>  &face_quadrature,
                      const UpdateFlags         update_flags,
                      const UpdateFlags         face_update_flags,
                      const unsigned int        n_compositional_fields,
                      const bool                add_compaction_pressure)
          :
          StokesPreconditioner<dim> (finite_element, quadrature, face_quadrature,
                                     mapping,
                                     update_flags,
                                     n_compositional_fields,
                                     add_compaction_pressure),

          face_finite_element_values (mapping,
                                      finite_element,
                                      face_quadrature,
                                      face_update_flags),


          phi_u (finite_element.dofs_per_cell, Utilities::signaling_nan<Tensor<1,dim> >()),
          grads_phi_u (finite_element.dofs_per_cell, Utilities::signaling_nan<SymmetricTensor<2,dim> >()),
          div_phi_u (finite_element.dofs_per_cell, Utilities::signaling_nan<double>()),
          velocity_values (quadrature.size(), Utilities::signaling_nan<Tensor<1,dim> >()),
          face_material_model_inputs(face_quadrature.size(), n_compositional_fields),
          face_material_model_outputs(face_quadrature.size(), n_compositional_fields)
        {}



        template <int dim>
        StokesSystem<dim>::
        StokesSystem (const StokesSystem<dim> &scratch)
          :
          StokesPreconditioner<dim> (scratch),

          face_finite_element_values (scratch.face_finite_element_values.get_mapping(),
                                      scratch.face_finite_element_values.get_fe(),
                                      scratch.face_finite_element_values.get_quadrature(),
                                      scratch.face_finite_element_values.get_update_flags()),

          phi_u (scratch.phi_u),
          grads_phi_u (scratch.grads_phi_u),
          div_phi_u (scratch.div_phi_u),
          velocity_values (scratch.velocity_values),
          face_material_model_inputs(scratch.face_material_model_inputs),
          face_material_model_outputs(scratch.face_material_model_outputs)
        {}



        template <int dim>
<<<<<<< HEAD
        struct AdvectionSystem
        {
          AdvectionSystem (const FiniteElement<dim> &finite_element,
                           const FiniteElement<dim> &advection_element,
                           const Mapping<dim>       &mapping,
                           const Quadrature<dim>    &quadrature,
                           const unsigned int        n_compositional_fields);
          AdvectionSystem (const AdvectionSystem &data);

          FEValues<dim>               finite_element_values;

          std::vector<types::global_dof_index>   local_dof_indices;

          /**
           * Variables describing the values and gradients of the
           * shape functions at the quadrature points, as they are
           * used in the advection assembly function. note that the sizes
           * of these arrays are equal to the number of shape functions
           * corresponding to the advected field (and not of the overall
           * field!), and that they are also correspondingly indexed.
           */
          std::vector<double>         phi_field;
          std::vector<Tensor<1,dim> > grad_phi_field;

          std::vector<Tensor<1,dim> > old_velocity_values;
          std::vector<Tensor<1,dim> > old_old_velocity_values;

          std::vector<double>         old_pressure;
          std::vector<double>         old_old_pressure;
          std::vector<Tensor<1,dim> > old_pressure_gradients;
          std::vector<Tensor<1,dim> > old_old_pressure_gradients;

          std::vector<SymmetricTensor<2,dim> > old_strain_rates;
          std::vector<SymmetricTensor<2,dim> > old_old_strain_rates;

          std::vector<double>         old_temperature_values;
          std::vector<double>         old_old_temperature_values;

          std::vector<double>        *old_field_values;
          std::vector<double>        *old_old_field_values;
          std::vector<Tensor<1,dim> > old_field_grads;
          std::vector<Tensor<1,dim> > old_old_field_grads;
          std::vector<double>         old_field_laplacians;
          std::vector<double>         old_old_field_laplacians;

          std::vector<std::vector<double> > old_composition_values;
          std::vector<std::vector<double> > old_old_composition_values;

          std::vector<double>         current_temperature_values;
          std::vector<Tensor<1,dim> > current_velocity_values;
          std::vector<Tensor<1,dim> > mesh_velocity_values;

          std::vector<SymmetricTensor<2,dim> > current_strain_rates;
          std::vector<std::vector<double> > current_composition_values;
          std::vector<double>         current_velocity_divergences;

          /**
           * Material model inputs and outputs computed at the current
           * linearization point.
           */
          MaterialModel::MaterialModelInputs<dim> material_model_inputs;
          MaterialModel::MaterialModelOutputs<dim> material_model_outputs;

          /**
           * Material model inputs and outputs computed at a previous
           * time step's solution, or an extrapolation from previous
           * time steps.
           */
          MaterialModel::MaterialModelInputs<dim> explicit_material_model_inputs;
          MaterialModel::MaterialModelOutputs<dim> explicit_material_model_outputs;
        };



        template <int dim>
=======
>>>>>>> 87b649e0
        AdvectionSystem<dim>::
        AdvectionSystem (const FiniteElement<dim> &finite_element,
                         const FiniteElement<dim> &advection_element,
                         const Mapping<dim>       &mapping,
                         const Quadrature<dim>    &quadrature,
                         const unsigned int        n_compositional_fields)
          :
          finite_element_values (mapping,
                                 finite_element, quadrature,
                                 update_values    |
                                 update_gradients |
                                 update_hessians  |
                                 update_quadrature_points |
                                 update_JxW_values),

          local_dof_indices (finite_element.dofs_per_cell),

          phi_field (advection_element.dofs_per_cell, Utilities::signaling_nan<double>()),
          grad_phi_field (advection_element.dofs_per_cell, Utilities::signaling_nan<Tensor<1,dim> >()),
          old_velocity_values (quadrature.size(), Utilities::signaling_nan<Tensor<1,dim> >()),
          old_old_velocity_values (quadrature.size(), Utilities::signaling_nan<Tensor<1,dim> >()),
          old_pressure (quadrature.size(), Utilities::signaling_nan<double>()),
          old_old_pressure (quadrature.size(), Utilities::signaling_nan<double>()),
          old_pressure_gradients (quadrature.size(), Utilities::signaling_nan<Tensor<1,dim> >()),
          old_old_pressure_gradients (quadrature.size(), Utilities::signaling_nan<Tensor<1,dim> >()),
          old_strain_rates (quadrature.size(), Utilities::signaling_nan<SymmetricTensor<2,dim> >()),
          old_old_strain_rates (quadrature.size(), Utilities::signaling_nan<SymmetricTensor<2,dim> >()),
          old_temperature_values (quadrature.size(), Utilities::signaling_nan<double>()),
          old_old_temperature_values(quadrature.size(), Utilities::signaling_nan<double>()),
          old_field_grads(quadrature.size(), Utilities::signaling_nan<Tensor<1,dim> >()),
          old_old_field_grads(quadrature.size(), Utilities::signaling_nan<Tensor<1,dim> >()),
          old_field_laplacians(quadrature.size(), Utilities::signaling_nan<double>()),
          old_old_field_laplacians(quadrature.size(), Utilities::signaling_nan<double>()),
          old_composition_values(n_compositional_fields,
                                 std::vector<double>(quadrature.size(), Utilities::signaling_nan<double>())),
          old_old_composition_values(n_compositional_fields,
                                     std::vector<double>(quadrature.size(), Utilities::signaling_nan<double>())),
          current_temperature_values(quadrature.size(), Utilities::signaling_nan<double>()),
          current_velocity_values(quadrature.size(), Utilities::signaling_nan<Tensor<1,dim> >()),
          mesh_velocity_values(quadrature.size(), Utilities::signaling_nan<Tensor<1,dim> >()),
          current_strain_rates(quadrature.size(), Utilities::signaling_nan<SymmetricTensor<2,dim> >()),
          current_composition_values(n_compositional_fields,
                                     std::vector<double>(quadrature.size(), Utilities::signaling_nan<double>())),
          current_velocity_divergences(quadrature.size()),
          material_model_inputs(quadrature.size(), n_compositional_fields),
          material_model_outputs(quadrature.size(), n_compositional_fields),
          explicit_material_model_inputs(quadrature.size(), n_compositional_fields),
          explicit_material_model_outputs(quadrature.size(), n_compositional_fields)
        {}



        template <int dim>
        AdvectionSystem<dim>::
        AdvectionSystem (const AdvectionSystem &scratch)
          :
          finite_element_values (scratch.finite_element_values.get_mapping(),
                                 scratch.finite_element_values.get_fe(),
                                 scratch.finite_element_values.get_quadrature(),
                                 scratch.finite_element_values.get_update_flags()),

          local_dof_indices (scratch.finite_element_values.get_fe().dofs_per_cell),

          phi_field (scratch.phi_field),
          grad_phi_field (scratch.grad_phi_field),
          old_velocity_values (scratch.old_velocity_values),
          old_old_velocity_values (scratch.old_old_velocity_values),
          old_pressure (scratch.old_pressure),
          old_old_pressure (scratch.old_old_pressure),
          old_pressure_gradients (scratch.old_pressure_gradients),
          old_old_pressure_gradients (scratch.old_old_pressure_gradients),
          old_strain_rates (scratch.old_strain_rates),
          old_old_strain_rates (scratch.old_old_strain_rates),
          old_temperature_values (scratch.old_temperature_values),
          old_old_temperature_values (scratch.old_old_temperature_values),
          old_field_grads (scratch.old_field_grads),
          old_old_field_grads (scratch.old_old_field_grads),
          old_field_laplacians (scratch.old_field_laplacians),
          old_old_field_laplacians (scratch.old_old_field_laplacians),
          old_composition_values(scratch.old_composition_values),
          old_old_composition_values(scratch.old_old_composition_values),
          current_temperature_values(scratch.current_temperature_values),
          current_velocity_values(scratch.current_velocity_values),
          mesh_velocity_values(scratch.mesh_velocity_values),
          current_strain_rates(scratch.current_strain_rates),
          current_composition_values(scratch.current_composition_values),
          current_velocity_divergences(scratch.current_velocity_divergences),
          material_model_inputs(scratch.material_model_inputs),
          material_model_outputs(scratch.material_model_outputs),
          explicit_material_model_inputs(scratch.explicit_material_model_inputs),
          explicit_material_model_outputs(scratch.explicit_material_model_outputs)
        {}

      }


      namespace CopyData
      {



        template <int dim>
        StokesPreconditioner<dim>::
        StokesPreconditioner (const FiniteElement<dim> &finite_element)
          :
          local_matrix (finite_element.dofs_per_cell,
                        finite_element.dofs_per_cell),
          local_dof_indices (finite_element.dofs_per_cell)
        {}



        template <int dim>
        StokesPreconditioner<dim>::
        StokesPreconditioner (const StokesPreconditioner &data)
          :
          local_matrix (data.local_matrix),
          local_dof_indices (data.local_dof_indices)
        {}


        template <int dim>
        StokesPreconditioner<dim>::
        ~StokesPreconditioner ()
        {}



        template <int dim>
        StokesSystem<dim>::
        StokesSystem (const FiniteElement<dim> &finite_element,
                      const bool                do_pressure_rhs_compatibility_modification)
          :
          StokesPreconditioner<dim> (finite_element),
          local_rhs (finite_element.dofs_per_cell),
          local_pressure_shape_function_integrals (do_pressure_rhs_compatibility_modification ?
                                                   finite_element.dofs_per_cell
                                                   :
                                                   0)
        {}



        template <int dim>
        StokesSystem<dim>::
        StokesSystem (const StokesSystem<dim> &data)
          :
          StokesPreconditioner<dim> (data),
          local_rhs (data.local_rhs),
          local_pressure_shape_function_integrals (data.local_pressure_shape_function_integrals.size())
        {}





        template <int dim>
        AdvectionSystem<dim>::
        AdvectionSystem (const FiniteElement<dim> &finite_element)
          :
          local_matrix (finite_element.dofs_per_cell,
                        finite_element.dofs_per_cell),
          local_rhs (finite_element.dofs_per_cell),
          local_dof_indices (finite_element.dofs_per_cell)
        {}



        template <int dim>
        AdvectionSystem<dim>::
        AdvectionSystem (const AdvectionSystem &data)
          :
          local_matrix (data.local_matrix),
          local_rhs (data.local_rhs),
          local_dof_indices (data.local_dof_indices)
        {}

      }


      template <int dim>
      AssemblerLists<dim>::Properties::Properties ()
        :
        need_face_material_model_data (false),
        needed_update_flags ()
      {}

    }
  }


  /**
   * Compute the variation in the entropy needed in the definition of the
   * artificial viscosity used to stabilize the composition/temperature equation.
   */
  template <int dim>
  double
  Simulator<dim>::get_entropy_variation (const double average_field,
                                         const AdvectionField &advection_field) const
  {
    // only do this if we really need entropy
    // variation. otherwise return something that's obviously
    // nonsensical
    if (parameters.stabilization_alpha != 2)
      return std::numeric_limits<double>::quiet_NaN();

    // record maximal entropy on Gauss quadrature
    // points
    const QGauss<dim> quadrature_formula (parameters.temperature_degree+1);
    const unsigned int n_q_points = quadrature_formula.size();

    const FEValuesExtractors::Scalar field
      = (advection_field.is_temperature()
         ?
         introspection.extractors.temperature
         :
         introspection.extractors.compositional_fields[advection_field.compositional_variable]
        );

    FEValues<dim> fe_values (finite_element, quadrature_formula,
                             update_values | update_JxW_values);
    std::vector<double> old_field_values(n_q_points);
    std::vector<double> old_old_field_values(n_q_points);

    double min_entropy = std::numeric_limits<double>::max(),
           max_entropy = -std::numeric_limits<double>::max(),
           area = 0,
           entropy_integrated = 0;

    // loop over all locally owned cells and evaluate the entropy
    // at all quadrature points. keep a running tally of the
    // integral over the entropy as well as the area and the
    // maximal and minimal entropy
    typename DoFHandler<dim>::active_cell_iterator
    cell = dof_handler.begin_active(),
    endc = dof_handler.end();
    for (; cell!=endc; ++cell)
      if (cell->is_locally_owned())
        {
          fe_values.reinit (cell);
          fe_values[field].get_function_values (old_solution,
                                                old_field_values);
          fe_values[field].get_function_values (old_old_solution,
                                                old_old_field_values);
          for (unsigned int q=0; q<n_q_points; ++q)
            {
              const double T = (old_field_values[q] +
                                old_old_field_values[q]) / 2;
              const double entropy = ((T-average_field) *
                                      (T-average_field));

              min_entropy = std::min (min_entropy, entropy);
              max_entropy = std::max (max_entropy, entropy);

              area += fe_values.JxW(q);
              entropy_integrated += fe_values.JxW(q) * entropy;
            }
        }

    // do MPI data exchange: we need to sum over
    // the two integrals (area,
    // entropy_integrated), and get the extrema
    // for maximum and minimum. combine
    // MPI_Allreduce for two values since that is
    // an expensive operation
    const double local_for_sum[2] = { entropy_integrated, area },
                                    local_for_max[2] = { -min_entropy, max_entropy };
    double global_for_sum[2], global_for_max[2];

    dealii::Utilities::MPI::sum (local_for_sum, mpi_communicator, global_for_sum);
    dealii::Utilities::MPI::max (local_for_max, mpi_communicator, global_for_max);

    const double average_entropy = global_for_sum[0] / global_for_sum[1];

    // return the maximal deviation of the entropy everywhere from the
    // average value
    return std::max(global_for_max[1] - average_entropy,
                    average_entropy - (-global_for_max[0]));
  }

  template <int dim>
  void
  Simulator<dim>::
  compute_advection_system_residual(internal::Assembly::Scratch::AdvectionSystem<dim> &scratch,
                                    const double                        average_field,
                                    const AdvectionField               &advection_field,
                                    double                             &max_residual,
                                    double                             &max_velocity,
                                    double                             &max_density,
                                    double                             &max_specific_heat,
                                    double                             &max_conductivity) const
  {
    const unsigned int n_q_points = scratch.old_field_values->size();

    HeatingModel::HeatingModelOutputs heating_model_outputs(n_q_points, parameters.n_compositional_fields);
    heating_model_manager.evaluate(scratch.explicit_material_model_inputs,
                                   scratch.explicit_material_model_outputs,
                                   heating_model_outputs);

    for (unsigned int q=0; q < n_q_points; ++q)
      {
        const Tensor<1,dim> u = (scratch.old_velocity_values[q] +
                                 scratch.old_old_velocity_values[q]) / 2;

        const double dField_dt = (old_time_step == 0.0) ? 0 :
                                 (
                                   ((*scratch.old_field_values)[q] - (*scratch.old_old_field_values)[q])
                                   / old_time_step);
        const double u_grad_field = u * (scratch.old_field_grads[q] +
                                         scratch.old_old_field_grads[q]) / 2;

        const double density              = ((advection_field.is_temperature())
                                             ? scratch.explicit_material_model_outputs.densities[q] : 1.0);
        const double conductivity = ((advection_field.is_temperature()) ? scratch.explicit_material_model_outputs.thermal_conductivities[q] : 0.0);
        const double c_P                  = ((advection_field.is_temperature()) ? scratch.explicit_material_model_outputs.specific_heat[q] : 1.0);
        const double k_Delta_field = conductivity
                                     * (scratch.old_field_laplacians[q] +
                                        scratch.old_old_field_laplacians[q]) / 2;

        const double field = ((*scratch.old_field_values)[q] + (*scratch.old_old_field_values)[q]) / 2;


        const double gamma =
          ((advection_field.is_temperature())
           ?
           heating_model_outputs.heating_source_terms[q]
           :
           0.0);

        const double latent_heat_LHS =
          ((advection_field.is_temperature())
           ?
           heating_model_outputs.lhs_latent_heat_terms[q]
           :
           0.0);

        const double dreaction_term_dt =
          (advection_field.is_temperature() || old_time_step == 0 || (advection_field.is_porosity(introspection)
                                                                      && parameters.include_melt_transport))
          ?
          0.0
          :
          (scratch.explicit_material_model_outputs.reaction_terms[q][advection_field.compositional_variable]
           / old_time_step);

        // TODO: we use the current velocity divergences here instead of the old ones
        const double melt_transport_RHS = compute_melting_RHS (scratch,
                                                               scratch.explicit_material_model_inputs,
                                                               scratch.explicit_material_model_outputs,
                                                               advection_field,
                                                               q);

        const double melt_transport_LHS =
          ((parameters.include_melt_transport && advection_field.is_porosity(introspection))
           ?
           scratch.current_velocity_divergences[q]
           + (material_model->is_compressible()
              ?
              scratch.explicit_material_model_outputs.compressibilities[q]
              * scratch.explicit_material_model_outputs.densities[q]
              * u
              * gravity_model->gravity_vector (scratch.finite_element_values.quadrature_point(q))
              :
              0.0)
           :
           0.0);


        double residual
          = std::abs((density * c_P + latent_heat_LHS) * (dField_dt + u_grad_field) - k_Delta_field + melt_transport_LHS * field
                     - gamma - melt_transport_RHS - dreaction_term_dt);

        if (parameters.stabilization_alpha == 2)
          residual *= std::abs(field - average_field);

        max_residual = std::max      (residual,        max_residual);
        max_velocity = std::max      (std::sqrt (u*u), max_velocity);
        max_density  = std::max      (density,         max_density);
        max_specific_heat = std::max (c_P,             max_specific_heat);
        max_conductivity = std::max  (conductivity,    max_conductivity);
      }
  }


  template <int dim>
  double
  Simulator<dim>::
  compute_viscosity (internal::Assembly::Scratch::AdvectionSystem<dim> &scratch,
                     const double                        global_u_infty,
                     const double                        global_field_variation,
                     const double                        average_field,
                     const double                        global_entropy_variation,
                     const double                        cell_diameter,
                     const AdvectionField     &advection_field) const
  {
    double max_residual = 0;
    double max_velocity = 0;
    double max_density = 0;
    double max_specific_heat = 0;
    double max_conductivity = 0;

    compute_advection_system_residual(scratch,
                                      average_field,
                                      advection_field,
                                      max_residual,
                                      max_velocity,
                                      max_density,
                                      max_specific_heat,
                                      max_conductivity);

    // If the velocity is 0 we have to assume a sensible velocity to calculate
    // an artificial diffusion. We choose similar to nondimensional
    // formulations: v ~ thermal_diffusivity / length_scale, which cancels
    // the density and specific heat from the entropy formulation. It seems
    // surprising at first that only the conductivity remains, but remember
    // that this actually *is* an additional artificial diffusion.
    if (std::abs(global_u_infty) < 1e-50)
      return parameters.stabilization_beta *
             max_conductivity / geometry_model->length_scale() *
             cell_diameter;

    const double max_viscosity = parameters.stabilization_beta *
                                 max_density *
                                 max_specific_heat *
                                 max_velocity * cell_diameter;

    if (timestep_number <= 1
        || std::abs(global_entropy_variation) < 1e-50
        || std::abs(global_field_variation) < 1e-50)
      // we don't have sensible timesteps during the first two iterations
      // and we can not divide by the entropy_variation if it is zero
      return max_viscosity;
    else
      {
        Assert (old_time_step > 0, ExcInternalError());

        double entropy_viscosity;
        if (parameters.stabilization_alpha == 2)
          entropy_viscosity = (parameters.stabilization_c_R *
                               cell_diameter * cell_diameter *
                               max_residual /
                               global_entropy_variation);
        else
          entropy_viscosity = (parameters.stabilization_c_R *
                               cell_diameter * global_Omega_diameter *
                               max_velocity * max_residual /
                               (global_u_infty * global_field_variation));


        return std::min (max_viscosity, entropy_viscosity);
      }
  }

  template <int dim>
  template <typename T>
  void
  Simulator<dim>::
  get_artificial_viscosity (Vector<T> &viscosity_per_cell,
                            const AdvectionField &advection_field) const
  {
    Assert(viscosity_per_cell.size()==triangulation.n_active_cells(), ExcInternalError());

    if (advection_field.field_type == AdvectionField::compositional_field)
      Assert(parameters.n_compositional_fields > advection_field.compositional_variable, ExcInternalError());

    viscosity_per_cell = 0.0;

    const std::pair<double,double>
    global_field_range = get_extrapolated_advection_field_range (advection_field);
    double global_entropy_variation = get_entropy_variation ((global_field_range.first +
                                                              global_field_range.second) / 2,
                                                             advection_field);
    double global_max_velocity = get_maximal_velocity(old_solution);


    internal::Assembly::Scratch::
    AdvectionSystem<dim> scratch (finite_element,
                                  finite_element.base_element(advection_field.base_element(introspection)),
                                  mapping,
                                  QGauss<dim>((advection_field.is_temperature()
                                               ?
                                               parameters.temperature_degree
                                               :
                                               parameters.composition_degree)
                                              +
                                              (parameters.stokes_velocity_degree+1)/2),
                                  parameters.n_compositional_fields);

    typename DoFHandler<dim>::active_cell_iterator cell = dof_handler.begin_active();
    for (unsigned int cellidx=0; cellidx<triangulation.n_active_cells(); ++cellidx, ++cell)
      {
        if (!cell->is_locally_owned()
            || (parameters.use_artificial_viscosity_smoothing  == true  &&  cell->is_artificial()))
          {
            viscosity_per_cell[cellidx]=-1;
            continue;
          }
        cell->set_user_index(cellidx);

        const unsigned int n_q_points    = scratch.finite_element_values.n_quadrature_points;

        // also have the number of dofs that correspond just to the element for
        // the system we are currently trying to assemble
        const unsigned int advection_dofs_per_cell = scratch.phi_field.size();
        (void)advection_dofs_per_cell;
        Assert (advection_dofs_per_cell < scratch.finite_element_values.get_fe().dofs_per_cell, ExcInternalError());
        Assert (scratch.grad_phi_field.size() == advection_dofs_per_cell, ExcInternalError());
        Assert (scratch.phi_field.size() == advection_dofs_per_cell, ExcInternalError());

        const unsigned int solution_component
          = (advection_field.field_type == AdvectionField::temperature_field
             ?
             introspection.component_indices.temperature
             :
             introspection.component_indices.compositional_fields[advection_field.compositional_variable]);
        const FEValuesExtractors::Scalar solution_field
          = (advection_field.is_temperature()
             ?
             introspection.extractors.temperature
             :
             introspection.extractors.compositional_fields[advection_field.compositional_variable]);

        scratch.finite_element_values.reinit (cell);

        // get all dof indices on the current cell, then extract those
        // that correspond to the solution_field we are interested in
        cell->get_dof_indices (scratch.local_dof_indices);

        // initialize all of the scratch fields for further down
        scratch.finite_element_values[introspection.extractors.temperature].get_function_values (old_solution,
            scratch.old_temperature_values);
        scratch.finite_element_values[introspection.extractors.temperature].get_function_values (old_old_solution,
            scratch.old_old_temperature_values);

        scratch.finite_element_values[introspection.extractors.velocities].get_function_symmetric_gradients (old_solution,
            scratch.old_strain_rates);
        scratch.finite_element_values[introspection.extractors.velocities].get_function_symmetric_gradients (old_old_solution,
            scratch.old_old_strain_rates);

        scratch.finite_element_values[introspection.extractors.pressure].get_function_values (old_solution,
            scratch.old_pressure);
        scratch.finite_element_values[introspection.extractors.pressure].get_function_values (old_old_solution,
            scratch.old_old_pressure);

        for (unsigned int c=0; c<parameters.n_compositional_fields; ++c)
          {
            scratch.finite_element_values[introspection.extractors.compositional_fields[c]].get_function_values(old_solution,
                scratch.old_composition_values[c]);
            scratch.finite_element_values[introspection.extractors.compositional_fields[c]].get_function_values(old_old_solution,
                scratch.old_old_composition_values[c]);
          }

        scratch.finite_element_values[introspection.extractors.velocities].get_function_values (old_solution,
            scratch.old_velocity_values);
        scratch.finite_element_values[introspection.extractors.velocities].get_function_values (old_old_solution,
            scratch.old_old_velocity_values);
        scratch.finite_element_values[introspection.extractors.velocities].get_function_values(current_linearization_point,
            scratch.current_velocity_values);

        scratch.finite_element_values[introspection.extractors.pressure].get_function_gradients (old_solution,
            scratch.old_pressure_gradients);
        scratch.finite_element_values[introspection.extractors.pressure].get_function_gradients (old_old_solution,
            scratch.old_old_pressure_gradients);


        scratch.old_field_values = (advection_field.is_temperature()
                                    ?
                                    &scratch.old_temperature_values
                                    :
                                    &scratch.old_composition_values[advection_field.compositional_variable]);
        scratch.old_old_field_values = (advection_field.is_temperature()
                                        ?
                                        &scratch.old_old_temperature_values
                                        :
                                        &scratch.old_old_composition_values[advection_field.compositional_variable]);

        scratch.finite_element_values[solution_field].get_function_gradients (old_solution,
                                                                              scratch.old_field_grads);
        scratch.finite_element_values[solution_field].get_function_gradients (old_old_solution,
                                                                              scratch.old_old_field_grads);

        scratch.finite_element_values[solution_field].get_function_laplacians (old_solution,
                                                                               scratch.old_field_laplacians);
        scratch.finite_element_values[solution_field].get_function_laplacians (old_old_solution,
                                                                               scratch.old_old_field_laplacians);

        for (unsigned int q=0; q<n_q_points; ++q)
          {
            scratch.explicit_material_model_inputs.temperature[q] = (scratch.old_temperature_values[q] + scratch.old_old_temperature_values[q]) / 2;
            scratch.explicit_material_model_inputs.position[q] = scratch.finite_element_values.quadrature_point(q);
            scratch.explicit_material_model_inputs.pressure[q] = (scratch.old_pressure[q] + scratch.old_old_pressure[q]) / 2;
            scratch.explicit_material_model_inputs.velocity[q] = (scratch.old_velocity_values[q] + scratch.old_old_velocity_values[q]) / 2;
            scratch.explicit_material_model_inputs.pressure_gradient[q] = (scratch.old_pressure_gradients[q] + scratch.old_old_pressure_gradients[q]) / 2;

            for (unsigned int c=0; c<parameters.n_compositional_fields; ++c)
              scratch.explicit_material_model_inputs.composition[q][c] = (scratch.old_composition_values[c][q] + scratch.old_old_composition_values[c][q]) / 2;
            scratch.explicit_material_model_inputs.strain_rate[q] = (scratch.old_strain_rates[q] + scratch.old_old_strain_rates[q]) / 2;
          }
        scratch.explicit_material_model_inputs.cell = &cell;

        material_model->evaluate(scratch.explicit_material_model_inputs,scratch.explicit_material_model_outputs);
        MaterialModel::MaterialAveraging::average (parameters.material_averaging,
                                                   cell,
                                                   scratch.finite_element_values.get_quadrature(),
                                                   scratch.finite_element_values.get_mapping(),
                                                   scratch.explicit_material_model_outputs);

        viscosity_per_cell[cellidx] = compute_viscosity(scratch,
                                                        global_max_velocity,
                                                        global_field_range.second - global_field_range.first,
                                                        0.5 * (global_field_range.second + global_field_range.first),
                                                        global_entropy_variation,
                                                        cell->diameter(),
                                                        advection_field);
      }

    // if set to true, the maximum of the artificial viscosity in the cell as well
    // as the neighbors of the cell is computed and used instead
    if (parameters.use_artificial_viscosity_smoothing  == true)
      {
        Vector<T> viscosity_per_cell_temp;
        viscosity_per_cell_temp.reinit(triangulation.n_active_cells());

        viscosity_per_cell_temp = viscosity_per_cell;
        typename DoFHandler<dim>::active_cell_iterator
        cell,
        end_cell = dof_handler.end();
        for (cell = dof_handler.begin_active(); cell!=end_cell; ++cell)
          {
            if (cell->is_locally_owned())
              for (unsigned int face_no=0; face_no<GeometryInfo<dim>::faces_per_cell; ++face_no)
                if (cell->at_boundary(face_no) == false)
                  {
                    if (cell->neighbor(face_no)->active())
                      viscosity_per_cell[cell->user_index()] = std::max(viscosity_per_cell[cell->user_index()],
                                                                        viscosity_per_cell_temp[cell->neighbor(face_no)->user_index()]);
                    else
                      for (unsigned int l=0; l<cell->neighbor(face_no)->n_children(); l++)
                        if (cell->neighbor(face_no)->child(l)->active())
                          viscosity_per_cell[cell->user_index()] = std::max(viscosity_per_cell[cell->user_index()],
                                                                            viscosity_per_cell_temp[cell->neighbor(face_no)->child(l)->user_index()]);
                  }
          }
      }
  }



  template <int dim>
  void
  Simulator<dim>::
  compute_material_model_input_values (const LinearAlgebra::BlockVector                            &input_solution,
                                       const FEValuesBase<dim>                                     &input_finite_element_values,
                                       const typename DoFHandler<dim>::active_cell_iterator        &cell,
                                       const bool                                                   compute_strainrate,
                                       MaterialModel::MaterialModelInputs<dim> &material_model_inputs) const
  {
    const unsigned int n_q_points = material_model_inputs.temperature.size();

    material_model_inputs.position = input_finite_element_values.get_quadrature_points();

    input_finite_element_values[introspection.extractors.temperature].get_function_values (input_solution,
        material_model_inputs.temperature);
    input_finite_element_values[introspection.extractors.pressure].get_function_values(input_solution,
        material_model_inputs.pressure);
    input_finite_element_values[introspection.extractors.velocities].get_function_values(input_solution,
        material_model_inputs.velocity);
    input_finite_element_values[introspection.extractors.pressure].get_function_gradients (input_solution,
        material_model_inputs.pressure_gradient);

    // only the viscosity in the material can depend on the strain_rate
    // if this is not needed, we can save some time here. By setting the
    // length of the strain_rate vector to 0, we signal to evaluate()
    // that we do not need to access the viscosity.
    if (compute_strainrate)
      input_finite_element_values[introspection.extractors.velocities].get_function_symmetric_gradients(input_solution,
          material_model_inputs.strain_rate);
    else
      material_model_inputs.strain_rate.resize(0);

    // the values of the compositional fields are stored as blockvectors for each field
    // we have to extract them in this structure
    std::vector<std::vector<double> > composition_values (parameters.n_compositional_fields,
                                                          std::vector<double> (n_q_points));

    for (unsigned int c=0; c<parameters.n_compositional_fields; ++c)
      input_finite_element_values[introspection.extractors.compositional_fields[c]].get_function_values(input_solution,
          composition_values[c]);

    // then we copy these values to exchange the inner and outer vector, because for the material
    // model we need a vector with values of all the compositional fields for every quadrature point
    for (unsigned int q=0; q<n_q_points; ++q)
      for (unsigned int c=0; c<parameters.n_compositional_fields; ++c)
        material_model_inputs.composition[q][c] = composition_values[c][q];

    material_model_inputs.cell = &cell;
  }


<<<<<<< HEAD

  template <int dim>
  Simulator<dim>::Assemblers::Properties::Properties ()
    :
    need_face_material_model_data (false),
    needed_update_flags ()
  {}



  /**
   * A namespace for the definition of sub-namespaces in which we
   * implement assemblers for the various terms in the linear systems
   * ASPECT solves.
   */
=======
>>>>>>> 87b649e0
  namespace Assemblers
  {

    /**
     * A class for the definition of functions that implement the
     * linear system terms for the *complete* compressible or
     * incompressible equations.
     */
    template <int dim>
    class CompleteEquations : public aspect::internal::Assembly::Assemblers::AssemblerBase<dim>,
      public SimulatorAccess<dim>
    {
      public:
        void
        local_assemble_stokes_preconditioner (const double                                             pressure_scaling,
                                              internal::Assembly::Scratch::StokesPreconditioner<dim>  &scratch,
                                              internal::Assembly::CopyData::StokesPreconditioner<dim> &data) const
        {
          const Introspection<dim> &introspection = this->introspection();
          const FiniteElement<dim> &fe = scratch.finite_element_values.get_fe();
          const unsigned int   dofs_per_cell   = fe.dofs_per_cell;
          const unsigned int   n_q_points      = scratch.finite_element_values.n_quadrature_points;

          for (unsigned int q = 0; q < n_q_points; ++q)
            {
              for (unsigned int k = 0; k < dofs_per_cell; ++k)
                {
                  scratch.grads_phi_u[k] =
                    scratch.finite_element_values[introspection.extractors
                                                  .velocities].symmetric_gradient(k, q);
                  scratch.phi_p[k] = scratch.finite_element_values[introspection
                                                                   .extractors.pressure].value(k, q);
                }
              const double eta = scratch.material_model_outputs.viscosities[q];
              const SymmetricTensor<4, dim> &stress_strain_director = scratch
                                                                      .material_model_outputs.stress_strain_directors[q];
              const bool use_tensor = (stress_strain_director
                                       != dealii::identity_tensor<dim>());
              for (unsigned int i = 0; i < dofs_per_cell; ++i)
                for (unsigned int j = 0; j < dofs_per_cell; ++j)
                  if (fe.system_to_component_index(i).first ==
                      fe.system_to_component_index(j).first)
                    data.local_matrix(i, j) += ((
                                                  use_tensor ?
                                                  eta * (scratch.grads_phi_u[i]
                                                         * stress_strain_director
                                                         * scratch.grads_phi_u[j]) :
                                                  eta * (scratch.grads_phi_u[i]
                                                         * scratch.grads_phi_u[j]))
                                                + (1. / eta) * pressure_scaling
                                                * pressure_scaling
                                                * (scratch.phi_p[i] * scratch
                                                   .phi_p[j]))
                                               * scratch.finite_element_values.JxW(
                                                 q);
            }
        }

        void
        local_assemble_stokes_preconditioner_melt (const double                                             pressure_scaling,
                                                   internal::Assembly::Scratch::StokesPreconditioner<dim>  &scratch,
                                                   internal::Assembly::CopyData::StokesPreconditioner<dim> &data) const
        {
          const Introspection<dim> &introspection = this->introspection();
          const FiniteElement<dim> &fe = scratch.finite_element_values.get_fe();
          const unsigned int   dofs_per_cell   = fe.dofs_per_cell;
          const unsigned int   n_q_points      = scratch.finite_element_values.n_quadrature_points;

          MaterialModel::MeltOutputs<dim> *melt_outputs = scratch.material_model_outputs.template get_additional_output<MaterialModel::MeltOutputs<dim> >();

          for (unsigned int q=0; q<n_q_points; ++q)
            {
              for (unsigned int k=0; k<dofs_per_cell; ++k)
                {
                  scratch.grads_phi_u[k] = scratch.finite_element_values[introspection.extractors.velocities].symmetric_gradient(k,q);
                  scratch.phi_p[k]       = scratch.finite_element_values[introspection.extractors.fluid_pressure].value (k, q);
                  scratch.phi_p_c[k] = scratch.finite_element_values[introspection.extractors.compaction_pressure].value (k, q);
                  scratch.grad_phi_p[k] = scratch.finite_element_values[introspection.extractors.fluid_pressure].gradient (k, q);
                }

              const double eta = scratch.material_model_outputs.viscosities[q];

              /*
                - R = 1/eta M_p + K_D L_p for p
                S = - (1/eta + 1/viscosity_c)  M_p  for p_c
              */
              const unsigned int porosity_index = introspection.compositional_index_for_name("porosity");
              double porosity = std::max(scratch.material_model_inputs.composition[q][porosity_index], 0.0);

              double K_D = (porosity > this->get_parameters().melt_transport_threshold
                            ?
                            melt_outputs->permeabilities[q] / melt_outputs->fluid_viscosities[q]
                            :
                            0.0);
              double viscosity_c = melt_outputs->compaction_viscosities[q];

              const SymmetricTensor<4,dim> &stress_strain_director =
                scratch.material_model_outputs.stress_strain_directors[q];
              const bool use_tensor = (stress_strain_director != dealii::identity_tensor<dim> ());

              for (unsigned int i=0; i<dofs_per_cell; ++i)
                for (unsigned int j=0; j<dofs_per_cell; ++j)
                  if (fe.system_to_component_index(i).first
                      ==
                      fe.system_to_component_index(j).first)
                    data.local_matrix(i,j) += ((use_tensor ?
                                                eta * (scratch.grads_phi_u[i] * stress_strain_director * scratch.grads_phi_u[j])
                                                :
                                                eta * (scratch.grads_phi_u[i] * scratch.grads_phi_u[j]))
                                               +
                                               (1./eta *
                                                pressure_scaling *
                                                pressure_scaling)
                                               * scratch.phi_p[i] * scratch.phi_p[j]
                                               +
                                               (K_D *
                                                pressure_scaling *
                                                pressure_scaling) *
                                               scratch.grad_phi_p[i] *
                                               scratch.grad_phi_p[j]
                                               +
                                               (1./eta + 1./viscosity_c) *
                                               pressure_scaling *
                                               pressure_scaling *
                                               (scratch.phi_p_c[i] * scratch.phi_p_c[j])
                                              )
                                              * scratch.finite_element_values.JxW(q);
            }
        }


        void
        local_assemble_stokes_system_compressible (const double                                     pressure_scaling,
                                                   const bool                                       rebuild_stokes_matrix,
                                                   internal::Assembly::Scratch::StokesSystem<dim>  &scratch,
                                                   internal::Assembly::CopyData::StokesSystem<dim> &data) const
        {
          const Introspection<dim> &introspection = this->introspection();
          const unsigned int dofs_per_cell = scratch.finite_element_values.get_fe().dofs_per_cell;
          const unsigned int n_q_points    = scratch.finite_element_values.n_quadrature_points;

          for (unsigned int q=0; q<n_q_points; ++q)
            {
              for (unsigned int k=0; k<dofs_per_cell; ++k)
                {
                  scratch.phi_u[k] = scratch.finite_element_values[introspection.extractors.velocities].value (k,q);
                  scratch.phi_p[k] = scratch.finite_element_values[introspection.extractors.pressure].value (k, q);
                  if (rebuild_stokes_matrix)
                    {
                      scratch.grads_phi_u[k] = scratch.finite_element_values[introspection.extractors.velocities].symmetric_gradient(k,q);
                      scratch.div_phi_u[k]   = scratch.finite_element_values[introspection.extractors.velocities].divergence (k, q);
                    }
                }

              // Viscosity scalar
              const double eta = (rebuild_stokes_matrix
                                  ?
                                  scratch.material_model_outputs.viscosities[q]
                                  :
                                  std::numeric_limits<double>::quiet_NaN());

              const SymmetricTensor<4,dim> &stress_strain_director =
                scratch.material_model_outputs.stress_strain_directors[q];
              const bool use_tensor = (stress_strain_director !=  dealii::identity_tensor<dim> ());

              const Tensor<1,dim>
              gravity = this->get_gravity_model().gravity_vector (scratch.finite_element_values.quadrature_point(q));

              const double compressibility
                = scratch.material_model_outputs.compressibilities[q];
              const double density = scratch.material_model_outputs.densities[q];

              if (rebuild_stokes_matrix)
                for (unsigned int i=0; i<dofs_per_cell; ++i)
                  for (unsigned int j=0; j<dofs_per_cell; ++j)
                    data.local_matrix(i,j) += ( (use_tensor ?
                                                 eta * 2.0 * (scratch.grads_phi_u[i] * stress_strain_director * scratch.grads_phi_u[j])
                                                 :
                                                 eta * 2.0 * (scratch.grads_phi_u[i] * scratch.grads_phi_u[j]))
                                                - (use_tensor ?
                                                   eta * 2.0/3.0 * (scratch.div_phi_u[i] * trace(stress_strain_director * scratch.grads_phi_u[j]))
                                                   :
                                                   eta * 2.0/3.0 * (scratch.div_phi_u[i] * scratch.div_phi_u[j])
                                                  )
                                                - (pressure_scaling *
                                                   scratch.div_phi_u[i] * scratch.phi_p[j])
                                                // finally the term -div(u). note the negative sign to make this
                                                // operator adjoint to the grad(p) term
                                                - (pressure_scaling *
                                                   scratch.phi_p[i] * scratch.div_phi_u[j]))
                                              * scratch.finite_element_values.JxW(q);

              for (unsigned int i=0; i<dofs_per_cell; ++i)
                data.local_rhs(i) += (
                                       (density * gravity * scratch.phi_u[i])
                                       +
                                       // add the term that results from the compressibility. compared
                                       // to the manual, this term seems to have the wrong sign, but this
                                       // is because we negate the entire equation to make sure we get
                                       // -div(u) as the adjoint operator of grad(p) (see above where
                                       // we assemble the matrix)
                                       (pressure_scaling *
                                        compressibility * density *
                                        (scratch.velocity_values[q] * gravity) *
                                        scratch.phi_p[i])
                                     )
                                     * scratch.finite_element_values.JxW(q);
            }

        }

        void
        local_assemble_stokes_system_melt (const typename DoFHandler<dim>::active_cell_iterator &cell,
                                           const double                                     pressure_scaling,
                                           const bool                                       rebuild_stokes_matrix,
                                           internal::Assembly::Scratch::StokesSystem<dim>  &scratch,
                                           internal::Assembly::CopyData::StokesSystem<dim> &data) const
        {
          const Introspection<dim> &introspection = this->introspection();
          const unsigned int dofs_per_cell = scratch.finite_element_values.get_fe().dofs_per_cell;
          const unsigned int n_q_points    = scratch.finite_element_values.n_quadrature_points;

          const FEValuesExtractors::Scalar &extractor_pressure = introspection.extractors.fluid_pressure;
          MaterialModel::MeltOutputs<dim> *melt_outputs = scratch.material_model_outputs.template get_additional_output<MaterialModel::MeltOutputs<dim> >();

          for (unsigned int q=0; q<n_q_points; ++q)
            {
              for (unsigned int k=0; k<dofs_per_cell; ++k)
                {

                  scratch.phi_u[k]   = scratch.finite_element_values[introspection.extractors.velocities].value (k,q);
                  scratch.phi_p[k]   = scratch.finite_element_values[extractor_pressure].value (k, q);
                  scratch.phi_p_c[k] = scratch.finite_element_values[introspection.extractors.compaction_pressure].value (k, q);
                  scratch.grad_phi_p[k] = scratch.finite_element_values[extractor_pressure].gradient (k, q);

                  if (rebuild_stokes_matrix)
                    {
                      scratch.grads_phi_u[k] = scratch.finite_element_values[introspection.extractors.velocities].symmetric_gradient(k,q);
                      scratch.div_phi_u[k]   = scratch.finite_element_values[introspection.extractors.velocities].divergence (k, q);
                    }
                }

              // Viscosity scalar
              const double eta = (rebuild_stokes_matrix
                                  ?
                                  scratch.material_model_outputs.viscosities[q]
                                  :
                                  std::numeric_limits<double>::quiet_NaN());

              const Tensor<1,dim>
              gravity = this->get_gravity_model().gravity_vector (scratch.finite_element_values.quadrature_point(q));
              const SymmetricTensor<4,dim> &stress_strain_director =
                scratch.material_model_outputs.stress_strain_directors[q];
              const bool use_tensor = (stress_strain_director !=  dealii::identity_tensor<dim> ());

              const double compressibility
                = (this->get_material_model().is_compressible()
                   ?
                   scratch.material_model_outputs.compressibilities[q]
                   :
                   std::numeric_limits<double>::quiet_NaN() );

              const double density_s = scratch.material_model_outputs.densities[q]; // density of the solid

              const unsigned int porosity_index = introspection.compositional_index_for_name("porosity");
              const double porosity = std::max(scratch.material_model_inputs.composition[q][porosity_index],0.000);
              const double K_D = (porosity > this->get_parameters().melt_transport_threshold
                                  ?
                                  melt_outputs->permeabilities[q] / melt_outputs->fluid_viscosities[q]
                                  :
                                  0.0);
              const double viscosity_c = melt_outputs->compaction_viscosities[q];
              const double compressibility_f = melt_outputs->fluid_compressibilities[q];
              const double density_f = melt_outputs->fluid_densities[q];
              const double p_f_RHS = compute_fluid_pressure_RHS(scratch,
                                                                scratch.material_model_inputs,
                                                                scratch.material_model_outputs,
                                                                q);
              const double bulk_density = (1.0 - porosity) * density_s + porosity * density_f;


              if (rebuild_stokes_matrix)
                for (unsigned int i=0; i<dofs_per_cell; ++i)
                  for (unsigned int j=0; j<dofs_per_cell; ++j)
                    data.local_matrix(i,j) += ( (use_tensor ?
                                                 eta * 2.0 * (scratch.grads_phi_u[i] * stress_strain_director * scratch.grads_phi_u[j])
                                                 :
                                                 eta * 2.0 * (scratch.grads_phi_u[i] * scratch.grads_phi_u[j]))
                                                - (use_tensor ?
                                                    eta * 2.0/3.0 * (scratch.div_phi_u[i] * trace(stress_strain_director * scratch.grads_phi_u[j]))
                                                    :
                                                    eta * 2.0/3.0 * (scratch.div_phi_u[i] * scratch.div_phi_u[j])
                                                   )
                                                - (pressure_scaling *
                                                   scratch.div_phi_u[i] * scratch.phi_p[j])
                                                // finally the term -div(u). note the negative sign to make this
                                                // operator adjoint to the grad(p) term
                                                - (pressure_scaling *
                                                   scratch.phi_p[i] * scratch.div_phi_u[j])
                                                +
                                                (- pressure_scaling * pressure_scaling / viscosity_c
                                                * scratch.phi_p_c[i] * scratch.phi_p_c[j])
                                                - pressure_scaling * scratch.div_phi_u[i] * scratch.phi_p_c[j]
                                                - pressure_scaling * scratch.phi_p_c[i] * scratch.div_phi_u[j]
                                                - K_D * pressure_scaling * pressure_scaling *
                                                (scratch.grad_phi_p[i] * scratch.grad_phi_p[j])
                                                + (this->get_material_model().is_compressible()
                                                   ?
                                                   K_D * pressure_scaling * pressure_scaling *
                                                   compressibility_f * density_f
                                                   * scratch.phi_p[i] * (scratch.grad_phi_p[j] * gravity)
                                                   :
                                                   0.0))
                                              * scratch.finite_element_values.JxW(q);

              Tensor<1,dim> force_u;
              for (unsigned int d=0; d<dim; ++d)
                force_u[d] = scratch.material_model_outputs.force_vector[q][d];
              const double force_p = scratch.material_model_outputs.force_vector[q][dim];

              for (unsigned int i=0; i<dofs_per_cell; ++i)
                data.local_rhs(i) += (
                                       ((bulk_density * gravity + force_u) * scratch.phi_u[i])
                                       + (pressure_scaling * force_p * scratch.phi_p[i])
                                       +
                                       // add the term that results from the compressibility. compared
                                       // to the manual, this term seems to have the wrong sign, but this
                                       // is because we negate the entire equation to make sure we get
                                       // -div(u) as the adjoint operator of grad(p) (see above where
                                       // we assemble the matrix)
                                       (this->get_material_model().is_compressible()
                                        ?
                                        (pressure_scaling *
                                         compressibility * density_s *
                                         (scratch.velocity_values[q] * gravity) *
                                         scratch.phi_p[i])
                                        :
                                        0)
                                       + pressure_scaling *
                                       p_f_RHS * scratch.phi_p[i]
                                       - pressure_scaling *
                                       K_D * density_f *
                                       (scratch.grad_phi_p[i] * gravity)
                                     )
                                     * scratch.finite_element_values.JxW(q);
            }
        }

        void
        local_assemble_stokes_system_melt_boundary (const typename DoFHandler<dim>::active_cell_iterator &cell,
                                                    const unsigned int                                    face_no,
                                                    const double                                          pressure_scaling,
                                                    internal::Assembly::Scratch::StokesSystem<dim>       &scratch,
                                                    internal::Assembly::CopyData::StokesSystem<dim>      &data) const
        {
          const Introspection<dim> &introspection = this->introspection();
          const unsigned int n_face_q_points = scratch.face_finite_element_values.n_quadrature_points;
          const unsigned int dofs_per_cell = scratch.finite_element_values.get_fe().dofs_per_cell;

          MaterialModel::MeltOutputs<dim> *melt_outputs = scratch.face_material_model_outputs.template get_additional_output<MaterialModel::MeltOutputs<dim> >();

          std::vector<Tensor<1,dim> > grad_p_f(n_face_q_points);
          this->get_fluid_pressure_boundary_conditions().fluid_pressure_gradient(scratch.face_material_model_inputs,
                                                                                 scratch.face_material_model_outputs,
                                                                                 grad_p_f);

          for (unsigned int q=0; q<n_face_q_points; ++q)
            {
              const Tensor<1,dim>
              gravity = this->get_gravity_model().gravity_vector (scratch.face_finite_element_values.quadrature_point(q));
              const double density_f = melt_outputs->fluid_densities[q];
              const double density_s = scratch.face_material_model_outputs.densities[q];

              const unsigned int porosity_index = introspection.compositional_index_for_name("porosity");
              const double porosity = std::max(scratch.face_material_model_inputs.composition[q][porosity_index],0.000);

              const double K_D = (porosity > this->get_parameters().melt_transport_threshold
                                  ?
                                  melt_outputs->permeabilities[q] / melt_outputs->fluid_viscosities[q]
                                  :
                                  0.0);

              for (unsigned int i = 0; i < dofs_per_cell; ++i)
                {
                  // apply the fluid pressure boundary condition
                  data.local_rhs(i) += (scratch.face_finite_element_values[introspection.extractors.fluid_pressure].value(i, q)
                                        * pressure_scaling * K_D *
                                        (density_f
                                         * (scratch.face_finite_element_values.get_normal_vectors()[q] * gravity)
                                         - (scratch.face_finite_element_values.get_normal_vectors()[q] * grad_p_f[q]))
                                        * scratch.face_finite_element_values.JxW(q));
                }
            }
        }



        void
        local_assemble_stokes_system_incompressible (const double                                     pressure_scaling,
                                                     const bool                                       rebuild_stokes_matrix,
                                                     internal::Assembly::Scratch::StokesSystem<dim>  &scratch,
                                                     internal::Assembly::CopyData::StokesSystem<dim> &data) const
        {
          const Introspection<dim> &introspection = this->introspection();
          const unsigned int dofs_per_cell = scratch.finite_element_values.get_fe().dofs_per_cell;
          const unsigned int n_q_points    = scratch.finite_element_values.n_quadrature_points;

          for (unsigned int q=0; q<n_q_points; ++q)
            {
              for (unsigned int k=0; k<dofs_per_cell; ++k)
                {
                  scratch.phi_u[k] = scratch.finite_element_values[introspection.extractors.velocities].value (k,q);
                  scratch.phi_p[k] = scratch.finite_element_values[introspection.extractors.pressure].value (k, q);
                  if (rebuild_stokes_matrix)
                    {
                      scratch.grads_phi_u[k] = scratch.finite_element_values[introspection.extractors.velocities].symmetric_gradient(k,q);
                      scratch.div_phi_u[k]   = scratch.finite_element_values[introspection.extractors.velocities].divergence (k, q);
                    }
                }

              // Viscosity scalar
              const double eta = (rebuild_stokes_matrix
                                  ?
                                  scratch.material_model_outputs.viscosities[q]
                                  :
                                  std::numeric_limits<double>::quiet_NaN());

              const SymmetricTensor<4,dim> &stress_strain_director =
                scratch.material_model_outputs.stress_strain_directors[q];
              const bool use_tensor = (stress_strain_director !=  dealii::identity_tensor<dim> ());

              const Tensor<1,dim>
              gravity = this->get_gravity_model().gravity_vector (scratch.finite_element_values.quadrature_point(q));

              const double density = scratch.material_model_outputs.densities[q];

              if (rebuild_stokes_matrix)
                for (unsigned int i=0; i<dofs_per_cell; ++i)
                  for (unsigned int j=0; j<dofs_per_cell; ++j)
                    data.local_matrix(i,j) += ( (use_tensor ?
                                                 eta * 2.0 * (scratch.grads_phi_u[i] * stress_strain_director * scratch.grads_phi_u[j])
                                                 :
                                                 eta * 2.0 * (scratch.grads_phi_u[i] * scratch.grads_phi_u[j]))
                                                - (pressure_scaling *
                                                   scratch.div_phi_u[i] * scratch.phi_p[j])
                                                // finally the term -div(u). note the negative sign to make this
                                                // operator adjoint to the grad(p) term
                                                - (pressure_scaling *
                                                   scratch.phi_p[i] * scratch.div_phi_u[j]))
                                              * scratch.finite_element_values.JxW(q);

              for (unsigned int i=0; i<dofs_per_cell; ++i)
                data.local_rhs(i) += (density * gravity * scratch.phi_u[i])
                                     * scratch.finite_element_values.JxW(q);
            }
        }

      private:
        double
        compute_fluid_pressure_RHS(const internal::Assembly::Scratch::StokesSystem<dim>  &scratch,
                                   MaterialModel::MaterialModelInputs<dim> &material_model_inputs,
                                   MaterialModel::MaterialModelOutputs<dim> &material_model_outputs,
                                   const unsigned int q_point) const
        {
          if (!this->get_parameters().include_melt_transport)
            return 0.0;

          const Introspection<dim> &introspection = this->introspection();
          MaterialModel::MeltOutputs<dim> *melt_out = material_model_outputs.template get_additional_output<MaterialModel::MeltOutputs<dim> >();

          Assert(melt_out != NULL, ExcInternalError());

          const unsigned int porosity_index = introspection.compositional_index_for_name("porosity");
          const unsigned int is_compressible = this->get_material_model().is_compressible();

          const double melting_rate     = material_model_outputs.reaction_terms[q_point][porosity_index];
          const double solid_density    = material_model_outputs.densities[q_point];
          const double fluid_density    = melt_out->fluid_densities[q_point];
          const double solid_compressibility = material_model_outputs.compressibilities[q_point];
          const double fluid_compressibility = melt_out->fluid_compressibilities[q_point];
          const Tensor<1,dim> current_u = scratch.velocity_values[q_point];
          const double porosity         = std::max(material_model_inputs.composition[q_point][porosity_index],0.0);
          const double K_D = (porosity > this->get_parameters().melt_transport_threshold
                              ?
                              melt_out->permeabilities[q_point] / melt_out->fluid_viscosities[q_point]
                              :
                              0.0);

          const Tensor<1,dim>
          gravity = this->get_gravity_model().gravity_vector (scratch.finite_element_values.quadrature_point(q_point));

          double fluid_pressure_RHS = 0.0;

          // melting term
          fluid_pressure_RHS -= melting_rate * (1.0/fluid_density - 1.0/solid_density);

          // compression term
          // The whole expression for the first term on the RHS would be
          // (u_s \cdot g) (\phi \rho_f \kappa_f + (1 - \phi) \rho_s \kappa_s).
          // However, we already have the term (u_s \cdot g) \rho_s \kappa_s in the
          // assembly of the stokes system without melt. Because of that, we only
          // need to have -\phi \rho_s \kappa_s here.
          fluid_pressure_RHS += is_compressible
                                ?
                                (current_u * gravity) * (porosity * fluid_density * fluid_compressibility
                                                         - porosity * solid_density * solid_compressibility)
                                + K_D * fluid_compressibility * fluid_density * fluid_density * (gravity * gravity)
                                :
                                0.0;

          return fluid_pressure_RHS;
        }
    };


    /**
     * A namespace for the definition of functions that implement various
     * other terms that need to occasionally or always be assembled.
     */
    namespace OtherTerms
    {
      template <int dim>
      void
      pressure_rhs_compatibility_modification (const SimulatorAccess<dim>                      &simulator_access,
                                               internal::Assembly::Scratch::StokesSystem<dim>  &scratch,
                                               internal::Assembly::CopyData::StokesSystem<dim> &data)
      {
        const Introspection<dim> &introspection = simulator_access.introspection();

        const unsigned int dofs_per_cell = scratch.finite_element_values.get_fe().dofs_per_cell;
        const unsigned int n_q_points    = scratch.finite_element_values.n_quadrature_points;

        for (unsigned int q=0; q<n_q_points; ++q)
          for (unsigned int i=0; i<dofs_per_cell; ++i)
            {
              scratch.phi_p[i] = scratch.finite_element_values[introspection.extractors.pressure].value (i, q);
              data.local_pressure_shape_function_integrals(i) += scratch.phi_p[i] * scratch.finite_element_values.JxW(q);
            }
      }



      template <int dim>
      void
      pressure_rhs_compatibility_modification_melt (const SimulatorAccess<dim>                      &simulator_access,
                                                    internal::Assembly::Scratch::StokesSystem<dim>  &scratch,
                                                    internal::Assembly::CopyData::StokesSystem<dim> &data)
      {
        const Introspection<dim> &introspection = simulator_access.introspection();

        const unsigned int dofs_per_cell = scratch.finite_element_values.get_fe().dofs_per_cell;
        const unsigned int n_q_points    = scratch.finite_element_values.n_quadrature_points;

        for (unsigned int q=0; q<n_q_points; ++q)
          for (unsigned int i=0; i<dofs_per_cell; ++i)
            {
              scratch.phi_p[i] = scratch.finite_element_values[introspection.extractors.fluid_pressure].value (i, q);
              data.local_pressure_shape_function_integrals(i) += scratch.phi_p[i] * scratch.finite_element_values.JxW(q);
            }
      }


      template <int dim>
      void
      traction_boundary_conditions (const SimulatorAccess<dim>                           &simulator_access,
                                    const typename DoFHandler<dim>::active_cell_iterator &cell,
                                    const unsigned int                                    face_no,
                                    internal::Assembly::Scratch::StokesSystem<dim>       &scratch,
                                    internal::Assembly::CopyData::StokesSystem<dim>      &data)
      {
        const Introspection<dim> &introspection = simulator_access.introspection();


        // see if any of the faces are traction boundaries for which
        // we need to assemble force terms for the right hand side
        const unsigned int dofs_per_cell = scratch.finite_element_values.get_fe().dofs_per_cell;
        if (simulator_access.get_traction_boundary_conditions()
            .find (
#if DEAL_II_VERSION_GTE(8,3,0)
              cell->face(face_no)->boundary_id()
#else
              cell->face(face_no)->boundary_indicator()
#endif
            )
            !=
            simulator_access.get_traction_boundary_conditions().end())
          {
            scratch.face_finite_element_values.reinit (cell, face_no);

            for (unsigned int q=0; q<scratch.face_finite_element_values.n_quadrature_points; ++q)
              {
                const Tensor<1,dim> traction
                  = simulator_access.get_traction_boundary_conditions().find(
#if DEAL_II_VERSION_GTE(8,3,0)
                      cell->face(face_no)->boundary_id()
#else
                      cell->face(face_no)->boundary_indicator()
#endif
                    )->second
                    ->traction (scratch.face_finite_element_values.quadrature_point(q),
                                scratch.face_finite_element_values.normal_vector(q));
                for (unsigned int i=0; i<dofs_per_cell; ++i)
                  data.local_rhs(i) += scratch.face_finite_element_values[introspection.extractors.velocities].value(i,q) *
                                       traction *
                                       scratch.face_finite_element_values.JxW(q);
              }
          }
      }
    }
  }


  template <int dim>
  void
  Simulator<dim>::
  set_assemblers ()
  {
    // create an object for the complete equations assembly; add its
    // member functions to the signals and add the object the list
    // of assembler objects
    aspect::Assemblers::CompleteEquations<dim> *complete_equation_assembler
      = new aspect::Assemblers::CompleteEquations<dim>();

<<<<<<< HEAD
    if (parameters.include_melt_transport)
      assemblers.local_assemble_stokes_preconditioner
      .connect (std_cxx11::bind(&aspect::Assemblers::CompleteEquations<dim>::local_assemble_stokes_preconditioner_melt,
                                std_cxx11::cref (*complete_equation_assembler),
                                std_cxx11::_1, std_cxx11::_2, std_cxx11::_3));
    else
      assemblers.local_assemble_stokes_preconditioner
      .connect (std_cxx11::bind(&aspect::Assemblers::CompleteEquations<dim>::local_assemble_stokes_preconditioner,
                                std_cxx11::cref (*complete_equation_assembler),
                                std_cxx11::_1, std_cxx11::_2, std_cxx11::_3));

    if (parameters.include_melt_transport)
      assemblers.local_assemble_stokes_system
      .connect (std_cxx11::bind(&aspect::Assemblers::CompleteEquations<dim>::local_assemble_stokes_system_melt,
                                std_cxx11::cref (*complete_equation_assembler),
                                std_cxx11::_1,
                                std_cxx11::_2,
                                std_cxx11::_3,
                                std_cxx11::_4,
                                std_cxx11::_5));
    else if (material_model->is_compressible())
      assemblers.local_assemble_stokes_system
=======
    assemblers->local_assemble_stokes_preconditioner
    .connect (std_cxx11::bind(&aspect::Assemblers::CompleteEquations<dim>::local_assemble_stokes_preconditioner,
                              std_cxx11::cref (*complete_equation_assembler),
                              std_cxx11::_1, std_cxx11::_2, std_cxx11::_3));

    if (material_model->is_compressible())
      assemblers->local_assemble_stokes_system
>>>>>>> 87b649e0
      .connect (std_cxx11::bind(&aspect::Assemblers::CompleteEquations<dim>::local_assemble_stokes_system_compressible,
                                std_cxx11::cref (*complete_equation_assembler),
                                // discard cell,
                                std_cxx11::_2,
                                std_cxx11::_3,
                                std_cxx11::_4,
                                std_cxx11::_5));
    else
      assemblers->local_assemble_stokes_system
      .connect (std_cxx11::bind(&aspect::Assemblers::CompleteEquations<dim>::local_assemble_stokes_system_incompressible,
                                std_cxx11::cref (*complete_equation_assembler),
                                // discard cell,
                                std_cxx11::_2,
                                std_cxx11::_3,
                                std_cxx11::_4,
                                std_cxx11::_5));
    assembler_objects.push_back (std_cxx11::shared_ptr<internal::Assembly::Assemblers::AssemblerBase<dim> >
                                 (complete_equation_assembler));

    // add the boundary integral for melt migration
    if (parameters.include_melt_transport)
      {
        assemblers.stokes_system_assembler_on_boundary_face_properties.need_face_material_model_data = true;
        assemblers.stokes_system_assembler_on_boundary_face_properties.needed_update_flags = (update_values  | update_quadrature_points |
                                                                                              update_normal_vectors | update_gradients |
                                                                                              update_JxW_values);
        assemblers.local_assemble_stokes_system_on_boundary_face
        .connect (std_cxx11::bind(&aspect::Assemblers::CompleteEquations<dim>::local_assemble_stokes_system_melt_boundary,
                                  std_cxx11::cref (*complete_equation_assembler),
                                  std_cxx11::_1,
                                  std_cxx11::_2,
                                  std_cxx11::_3,
                                  // discard rebuild_stokes_matrix,
                                  std_cxx11::_5,
                                  std_cxx11::_6));
      }

    // add the terms for traction boundary conditions
    assemblers->local_assemble_stokes_system_on_boundary_face
    .connect (std_cxx11::bind(&aspect::Assemblers::OtherTerms::traction_boundary_conditions<dim>,
                              SimulatorAccess<dim>(*this),
                              std_cxx11::_1,
                              std_cxx11::_2,
                              // discard pressure_scaling,
                              // discard rebuild_stokes_matrix,
                              std_cxx11::_5,
                              std_cxx11::_6));

    // add the terms necessary to normalize the pressure
    if (do_pressure_rhs_compatibility_modification)
<<<<<<< HEAD
      {
        if (parameters.include_melt_transport)
          assemblers.local_assemble_stokes_system
          .connect (std_cxx11::bind(&aspect::Assemblers::OtherTerms::pressure_rhs_compatibility_modification_melt<dim>,
                                    SimulatorAccess<dim>(*this),
                                    // discard cell,
                                    // discard pressure_scaling,
                                    // discard rebuild_stokes_matrix,
                                    std_cxx11::_4,
                                    std_cxx11::_5));
        else
          assemblers.local_assemble_stokes_system
          .connect (std_cxx11::bind(&aspect::Assemblers::OtherTerms::pressure_rhs_compatibility_modification<dim>,
                                    SimulatorAccess<dim>(*this),
                                    // discard cell,
                                    // discard pressure_scaling,
                                    // discard rebuild_stokes_matrix,
                                    std_cxx11::_4,
                                    std_cxx11::_5));
      }
=======
      assemblers->local_assemble_stokes_system
      .connect (std_cxx11::bind(&aspect::Assemblers::OtherTerms::pressure_rhs_compatibility_modification<dim>,
                                SimulatorAccess<dim>(*this),
                                // discard cell,
                                // discard pressure_scaling,
                                // discard rebuild_stokes_matrix,
                                std_cxx11::_4,
                                std_cxx11::_5));
>>>>>>> 87b649e0

    // ensure that all assembler objects have access to the SimulatorAccess
    // base class
    for (unsigned int i=0; i<assembler_objects.size(); ++i)
      if (SimulatorAccess<dim> *p = dynamic_cast<SimulatorAccess<dim>*>(assembler_objects[i].get()))
        p->initialize_simulator(*this);
  }



  template <int dim>
  void
  Simulator<dim>::
  local_assemble_stokes_preconditioner (const typename DoFHandler<dim>::active_cell_iterator &cell,
                                        internal::Assembly::Scratch::StokesPreconditioner<dim> &scratch,
                                        internal::Assembly::CopyData::StokesPreconditioner<dim> &data)
  {
    scratch.finite_element_values.reinit (cell);

    data.local_matrix = 0;

    compute_material_model_input_values (current_linearization_point,
                                         scratch.finite_element_values,
                                         cell,
                                         true,
                                         scratch.material_model_inputs);
    scratch.material_model_outputs.create_additional_material_outputs(scratch.material_model_inputs.position.size(), parameters.n_compositional_fields);

    material_model->evaluate(scratch.material_model_inputs,
                             scratch.material_model_outputs);
    MaterialModel::MaterialAveraging::average (parameters.material_averaging,
                                               cell,
                                               scratch.finite_element_values.get_quadrature(),
                                               scratch.finite_element_values.get_mapping(),
                                               scratch.material_model_outputs);

    // trigger the invocation of the various functions that actually do
    // all of the assembling
    assemblers->local_assemble_stokes_preconditioner(pressure_scaling, scratch, data);

    cell->get_dof_indices (data.local_dof_indices);
  }



  template <int dim>
  void
  Simulator<dim>::
  copy_local_to_global_stokes_preconditioner (const internal::Assembly::CopyData::StokesPreconditioner<dim> &data)
  {
    current_constraints.distribute_local_to_global (data.local_matrix,
                                                    data.local_dof_indices,
                                                    system_preconditioner_matrix);
  }



  template <int dim>
  void
  Simulator<dim>::assemble_stokes_preconditioner ()
  {
    system_preconditioner_matrix = 0;

    const QGauss<dim> quadrature_formula(parameters.stokes_velocity_degree+1);
    const QGauss<dim-1> face_quadrature_formula(parameters.stokes_velocity_degree+1);

    typedef
    FilteredIterator<typename DoFHandler<dim>::active_cell_iterator>
    CellFilter;

    // determine which update flags to use for the cell integrals
    const UpdateFlags cell_update_flags
      = ((update_JxW_values |
          update_values |
          update_gradients |
          update_quadrature_points)
         |
<<<<<<< HEAD
         assemblers.stokes_preconditioner_assembler_properties.needed_update_flags);
=======
         assemblers->stokes_preconditioner_assembler_properties.needed_update_flags);
>>>>>>> 87b649e0

    WorkStream::
    run (CellFilter (IteratorFilters::LocallyOwnedCell(),
                     dof_handler.begin_active()),
         CellFilter (IteratorFilters::LocallyOwnedCell(),
                     dof_handler.end()),
         std_cxx11::bind (&Simulator<dim>::
                          local_assemble_stokes_preconditioner,
                          this,
                          std_cxx11::_1,
                          std_cxx11::_2,
                          std_cxx11::_3),
         std_cxx11::bind (&Simulator<dim>::
                          copy_local_to_global_stokes_preconditioner,
                          this,
                          std_cxx11::_1),
         internal::Assembly::Scratch::
         StokesPreconditioner<dim> (finite_element, quadrature_formula, face_quadrature_formula,
                                    mapping,
                                    cell_update_flags,
<<<<<<< HEAD
                                    parameters.n_compositional_fields,
                                    parameters.include_melt_transport),
=======
                                    parameters.n_compositional_fields),
>>>>>>> 87b649e0
         internal::Assembly::CopyData::
         StokesPreconditioner<dim> (finite_element));

    system_preconditioner_matrix.compress(VectorOperation::add);
  }



  template <int dim>
  void
  Simulator<dim>::build_stokes_preconditioner ()
  {
    if (rebuild_stokes_preconditioner == false)
      return;

    if (parameters.use_direct_stokes_solver)
      return;

    computing_timer.enter_section ("   Build Stokes preconditioner");
    pcout << "   Rebuilding Stokes preconditioner..." << std::flush;

    // first assemble the raw matrices necessary for the preconditioner
    assemble_stokes_preconditioner ();

    // then extract the other information necessary to build the
    // AMG preconditioners for the A and M blocks
    std::vector<std::vector<bool> > constant_modes;
    DoFTools::extract_constant_modes (dof_handler,
                                      introspection.component_masks.velocities,
                                      constant_modes);

    Mp_preconditioner.reset (new LinearAlgebra::PreconditionILU());
    Amg_preconditioner.reset (new LinearAlgebra::PreconditionAMG());

    LinearAlgebra::PreconditionAMG::AdditionalData Amg_data;
#ifdef ASPECT_USE_PETSC
    Amg_data.symmetric_operator = false;
#else
    Amg_data.constant_modes = constant_modes;
    Amg_data.elliptic = true;
    Amg_data.higher_order_elements = true;

    // set the AMG parameters in a way that minimizes the run
    // time. compared to some of the deal.II tutorial programs, we
    // found that it pays off to set the aggregration threshold to
    // zero, especially for ill-conditioned problems with large
    // variations in the viscosity
    //
    // for extensive benchmarking of various settings of these
    // parameters and others, see
    // https://github.com/geodynamics/aspect/pull/234
    Amg_data.smoother_sweeps = 2;
    Amg_data.aggregation_threshold = 0.001;
#endif

    /*  The stabilization term for the free surface (Kaus et. al., 2010)
     *  makes changes to the system matrix which are of the same form as
     *  boundary stresses.  If these stresses are not also added to the
     *  system_preconditioner_matrix, then  if fails to be very good as a
     *  preconditioner.  Instead, we just pass the system_matrix to the
     *  AMG precondition initialization so that it builds the preconditioner
     *  directly from that. However, we still need the mass matrix for the
     *  pressure block which is assembled in the preconditioner matrix.
     *  So rather than build a different preconditioner matrix which only
     *  does the mass matrix, we just reuse the same system_preconditioner_matrix
     *  for the Mp_preconditioner block.  Maybe a bit messy*/
    Mp_preconditioner->initialize (system_preconditioner_matrix.block(1,1));
    if (parameters.free_surface_enabled)
      Amg_preconditioner->initialize (system_matrix.block(0,0),
                                      Amg_data);
    else
      Amg_preconditioner->initialize (system_preconditioner_matrix.block(0,0),
                                      Amg_data);

    rebuild_stokes_preconditioner = false;

    pcout << std::endl;
    computing_timer.exit_section();
  }


  template <int dim>
  void
  Simulator<dim>::
  local_assemble_stokes_system (const typename DoFHandler<dim>::active_cell_iterator &cell,
                                internal::Assembly::Scratch::StokesSystem<dim> &scratch,
                                internal::Assembly::CopyData::StokesSystem<dim> &data)
  {

    scratch.finite_element_values.reinit (cell);

    if (rebuild_stokes_matrix)
      data.local_matrix = 0;
    data.local_rhs = 0;
    if (do_pressure_rhs_compatibility_modification)
      data.local_pressure_shape_function_integrals = 0;

    // initialize the material model data on the cell
    compute_material_model_input_values (current_linearization_point,
                                         scratch.finite_element_values,
                                         cell,
                                         rebuild_stokes_matrix,
                                         scratch.material_model_inputs);
    scratch.material_model_outputs.create_additional_material_outputs(scratch.material_model_inputs.position.size(), parameters.n_compositional_fields);

    material_model->evaluate(scratch.material_model_inputs,
                             scratch.material_model_outputs);
    MaterialModel::MaterialAveraging::average (parameters.material_averaging,
                                               cell,
                                               scratch.finite_element_values.get_quadrature(),
                                               scratch.finite_element_values.get_mapping(),
                                               scratch.material_model_outputs);

    scratch.finite_element_values[introspection.extractors.velocities].get_function_values(current_linearization_point,
        scratch.velocity_values);

    // trigger the invocation of the various functions that actually do
    // all of the assembling
    assemblers->local_assemble_stokes_system(cell, pressure_scaling, rebuild_stokes_matrix,
                                             scratch, data);

    // then also work on possible face terms. if necessary, initialize
    // the material model data on faces
    for (unsigned int face_no=0; face_no<GeometryInfo<dim>::faces_per_cell; ++face_no)
      if (cell->at_boundary(face_no))
        {
          scratch.face_finite_element_values.reinit (cell, face_no);

<<<<<<< HEAD
          if (assemblers.stokes_system_assembler_on_boundary_face_properties.need_face_material_model_data)
=======
          if (assemblers->stokes_system_assembler_on_boundary_face_properties.need_face_material_model_data)
>>>>>>> 87b649e0
            {
              compute_material_model_input_values (current_linearization_point,
                                                   scratch.face_finite_element_values,
                                                   cell,
                                                   rebuild_stokes_matrix,
                                                   scratch.face_material_model_inputs);
<<<<<<< HEAD
              scratch.face_material_model_outputs.create_additional_material_outputs(scratch.face_finite_element_values.n_quadrature_points,
                                                                                     parameters.n_compositional_fields);

                                                   
=======

>>>>>>> 87b649e0
              material_model->evaluate(scratch.face_material_model_inputs,
                                       scratch.face_material_model_outputs);
//TODO: the following doesn't currently compile because the get_quadrature() call returns
//  a dim-1 dimensional quadrature
              // MaterialModel::MaterialAveraging::average (parameters.material_averaging,
              //                                            cell,
              //                                            scratch.face_finite_element_values.get_quadrature(),
              //                                            scratch.face_finite_element_values.get_mapping(),
              //                                            scratch.face_material_model_outputs);
            }
<<<<<<< HEAD
=======

          assemblers->local_assemble_stokes_system_on_boundary_face(cell, face_no,
                                                                    pressure_scaling, rebuild_stokes_matrix,
                                                                    scratch, data);
        }
>>>>>>> 87b649e0

          assemblers.local_assemble_stokes_system_on_boundary_face(cell, face_no,
                                                                   pressure_scaling, rebuild_stokes_matrix,
                                                                   scratch, data);
        }

    cell->get_dof_indices (data.local_dof_indices);
  }



  template <int dim>
  void
  Simulator<dim>::
  copy_local_to_global_stokes_system (const internal::Assembly::CopyData::StokesSystem<dim> &data)
  {
    if (rebuild_stokes_matrix == true)
      current_constraints.distribute_local_to_global (data.local_matrix,
                                                      data.local_rhs,
                                                      data.local_dof_indices,
                                                      system_matrix,
                                                      system_rhs);
    else
      current_constraints.distribute_local_to_global (data.local_rhs,
                                                      data.local_dof_indices,
                                                      system_rhs);

    if (do_pressure_rhs_compatibility_modification)
      current_constraints.distribute_local_to_global (data.local_pressure_shape_function_integrals,
                                                      data.local_dof_indices,
                                                      pressure_shape_function_integrals);
  }



  template <int dim>
  void Simulator<dim>::assemble_stokes_system ()
  {
    computing_timer.enter_section ("   Assemble Stokes system");

    if (rebuild_stokes_matrix == true)
      system_matrix = 0;

    system_rhs = 0;
    if (do_pressure_rhs_compatibility_modification)
      pressure_shape_function_integrals = 0;

    const QGauss<dim>   quadrature_formula(parameters.stokes_velocity_degree+1);
    const QGauss<dim-1> face_quadrature_formula(parameters.stokes_velocity_degree+1);

    typedef
    FilteredIterator<typename DoFHandler<dim>::active_cell_iterator>
    CellFilter;

    // determine which updates flags we need on cells and faces
    const UpdateFlags cell_update_flags
      = (update_values    |
         update_gradients |
         update_quadrature_points  |
         update_JxW_values)
        |
<<<<<<< HEAD
        assemblers.stokes_system_assembler_properties.needed_update_flags;
=======
        assemblers->stokes_system_assembler_properties.needed_update_flags;
>>>>>>> 87b649e0
    const UpdateFlags face_update_flags
      = (
          // see if we need to assemble traction boundary conditions.
          // only if so do we actually need to have an FEFaceValues object
          parameters.prescribed_traction_boundary_indicators.size() > 0
          ?
          update_values |
          update_quadrature_points |
          update_normal_vectors |
          update_JxW_values
          :
          UpdateFlags(0))
        |
<<<<<<< HEAD
        (assemblers.stokes_system_assembler_on_boundary_face_properties.need_face_material_model_data
=======
        (assemblers->stokes_system_assembler_on_boundary_face_properties.need_face_material_model_data
>>>>>>> 87b649e0
         ?
         // if we need a material model input on the faces, we need to
         // also be able to compute the strain rate
         update_gradients
         :
         UpdateFlags(0))
        |
<<<<<<< HEAD
        assemblers.stokes_system_assembler_on_boundary_face_properties.needed_update_flags;
=======
        assemblers->stokes_system_assembler_on_boundary_face_properties.needed_update_flags;
>>>>>>> 87b649e0

    WorkStream::
    run (CellFilter (IteratorFilters::LocallyOwnedCell(),
                     dof_handler.begin_active()),
         CellFilter (IteratorFilters::LocallyOwnedCell(),
                     dof_handler.end()),
         std_cxx11::bind (&Simulator<dim>::
                          local_assemble_stokes_system,
                          this,
                          std_cxx11::_1,
                          std_cxx11::_2,
                          std_cxx11::_3),
         std_cxx11::bind (&Simulator<dim>::
                          copy_local_to_global_stokes_system,
                          this,
                          std_cxx11::_1),
         internal::Assembly::Scratch::
<<<<<<< HEAD
         StokesSystem<dim> (finite_element, mapping, quadrature_formula, face_quadrature_formula,
                            cell_update_flags,
                            face_update_flags,
                             update_gradients |
                            parameters.n_compositional_fields,
                            parameters.include_melt_transport),
=======
         StokesSystem<dim> (finite_element, mapping, quadrature_formula,
                            face_quadrature_formula,
                            cell_update_flags,
                            face_update_flags,
                            parameters.n_compositional_fields),
>>>>>>> 87b649e0
         internal::Assembly::CopyData::
         StokesSystem<dim> (finite_element,
                            do_pressure_rhs_compatibility_modification));

    system_matrix.compress(VectorOperation::add);
    system_rhs.compress(VectorOperation::add);

    // if the model is compressible then we need to adjust the right hand
    // side of the equation to make it compatible with the matrix on the
    // left
    if (do_pressure_rhs_compatibility_modification)
      {
        pressure_shape_function_integrals.compress(VectorOperation::add);
        make_pressure_rhs_compatible(system_rhs);
      }


    // record that we have just rebuilt the matrix
    rebuild_stokes_matrix = false;

    computing_timer.exit_section();
  }

  template <int dim>
  void
  Simulator<dim>::build_advection_preconditioner(const AdvectionField &advection_field,
                                                 std_cxx11::shared_ptr<aspect::LinearAlgebra::PreconditionILU> &preconditioner)
  {
    switch (advection_field.field_type)
      {
        case AdvectionField::temperature_field:
        {
          computing_timer.enter_section ("   Build temperature preconditioner");
          break;
        }

        case AdvectionField::compositional_field:
        {
          computing_timer.enter_section ("   Build composition preconditioner");
          break;
        }

        default:
          Assert (false, ExcNotImplemented());
      }

    const unsigned int block_idx = advection_field.block_index(introspection);
    preconditioner.reset (new LinearAlgebra::PreconditionILU());
    preconditioner->initialize (system_matrix.block(block_idx, block_idx));
    computing_timer.exit_section();
  }


  template <int dim>
  double
  Simulator<dim>::compute_melting_RHS(const internal::Assembly::Scratch::AdvectionSystem<dim>  &scratch,
                                      typename MaterialModel::Interface<dim>::MaterialModelInputs &material_model_inputs,
                                      typename MaterialModel::Interface<dim>::MaterialModelOutputs &material_model_outputs,
                                      const AdvectionField     &advection_field,
                                      const unsigned int q_point) const
  {
    if ((!advection_field.is_porosity(introspection)) || (!parameters.include_melt_transport))
      return 0.0;

    Assert (material_model_outputs.densities[q_point] > 0,
            ExcMessage ("The density needs to be a positive quantity "
                        "when melt transport is included in the simulation."));

    const double melting_rate         = material_model_outputs.reaction_terms[q_point][advection_field.compositional_variable];
    const double density              = material_model_outputs.densities[q_point];
    const double current_phi          = material_model_inputs.composition[q_point][advection_field.compositional_variable];
    const double divergence_u         = scratch.current_velocity_divergences[q_point];
    const double compressibility      = (material_model->is_compressible()
                                         ?
                                         material_model_outputs.compressibilities[q_point]
                                         :
                                         0.0);
    const Tensor<1,dim> current_u     = scratch.current_velocity_values[q_point];
    const Tensor<1,dim>
    gravity = gravity_model->gravity_vector (scratch.finite_element_values.quadrature_point(q_point));

    double melt_transport_RHS = melting_rate / density
                                + divergence_u + compressibility * density * (current_u * gravity);

    if (current_phi < parameters.melt_transport_threshold && melting_rate < parameters.melt_transport_threshold)
      melt_transport_RHS = melting_rate / density + compressibility * density * (current_u * gravity);

    return melt_transport_RHS;
  }


  template <int dim>
  void Simulator<dim>::
  local_assemble_advection_system (const AdvectionField     &advection_field,
                                   const Vector<double>           &viscosity_per_cell,
                                   const typename DoFHandler<dim>::active_cell_iterator &cell,
                                   internal::Assembly::Scratch::AdvectionSystem<dim> &scratch,
                                   internal::Assembly::CopyData::AdvectionSystem<dim> &data)
  {
    const bool use_bdf2_scheme = (timestep_number > 1);

    const unsigned int n_q_points    = scratch.finite_element_values.n_quadrature_points;

    // also have the number of dofs that correspond just to the element for
    // the system we are currently trying to assemble
    const unsigned int advection_dofs_per_cell = data.local_dof_indices.size();

    Assert (advection_dofs_per_cell < scratch.finite_element_values.get_fe().dofs_per_cell, ExcInternalError());
    Assert (scratch.grad_phi_field.size() == advection_dofs_per_cell, ExcInternalError());
    Assert (scratch.phi_field.size() == advection_dofs_per_cell, ExcInternalError());

    const unsigned int solution_component
      = (advection_field.is_temperature()
         ?
         introspection.component_indices.temperature
         :
         introspection.component_indices.compositional_fields[advection_field.compositional_variable]
        );

    const FEValuesExtractors::Scalar solution_field
      = (advection_field.is_temperature()
         ?
         introspection.extractors.temperature
         :
         introspection.extractors.compositional_fields[advection_field.compositional_variable]
        );

    scratch.finite_element_values.reinit (cell);

    // get all dof indices on the current cell, then extract those
    // that correspond to the solution_field we are interested in
    cell->get_dof_indices (scratch.local_dof_indices);
    for (unsigned int i=0; i<advection_dofs_per_cell; ++i)
      data.local_dof_indices[i] = scratch.local_dof_indices[scratch.finite_element_values.get_fe().component_to_system_index(solution_component, i)];

    data.local_matrix = 0;
    data.local_rhs = 0;

    scratch.finite_element_values[introspection.extractors.temperature].get_function_values (old_solution,
        scratch.old_temperature_values);
    scratch.finite_element_values[introspection.extractors.temperature].get_function_values (old_old_solution,
        scratch.old_old_temperature_values);

    scratch.finite_element_values[introspection.extractors.velocities].get_function_symmetric_gradients (old_solution,
        scratch.old_strain_rates);
    scratch.finite_element_values[introspection.extractors.velocities].get_function_symmetric_gradients (old_old_solution,
        scratch.old_old_strain_rates);
    scratch.finite_element_values[introspection.extractors.pressure].get_function_values (old_solution,
        scratch.old_pressure);
    scratch.finite_element_values[introspection.extractors.pressure].get_function_values (old_old_solution,
        scratch.old_old_pressure);
    for (unsigned int c=0; c<parameters.n_compositional_fields; ++c)
      {
        scratch.finite_element_values[introspection.extractors.compositional_fields[c]].get_function_values(old_solution,
            scratch.old_composition_values[c]);
        scratch.finite_element_values[introspection.extractors.compositional_fields[c]].get_function_values(old_old_solution,
            scratch.old_old_composition_values[c]);
      }
    scratch.finite_element_values[introspection.extractors.pressure].get_function_gradients (old_solution,
        scratch.old_pressure_gradients);
    scratch.finite_element_values[introspection.extractors.pressure].get_function_gradients (old_old_solution,
        scratch.old_old_pressure_gradients);

    scratch.finite_element_values[introspection.extractors.velocities].get_function_values (old_solution,
        scratch.old_velocity_values);
    scratch.finite_element_values[introspection.extractors.velocities].get_function_values (old_old_solution,
        scratch.old_old_velocity_values);
    scratch.finite_element_values[introspection.extractors.velocities].get_function_values(current_linearization_point,
        scratch.current_velocity_values);
    scratch.finite_element_values[introspection.extractors.velocities].get_function_divergences(current_linearization_point,
        scratch.current_velocity_divergences);

    //get the mesh velocity, as we need to subtract it off of the advection systems
    if (parameters.free_surface_enabled)
      scratch.finite_element_values[introspection.extractors.velocities].get_function_values(free_surface->mesh_velocity,
          scratch.mesh_velocity_values);


    scratch.old_field_values = ((advection_field.is_temperature()) ? &scratch.old_temperature_values : &scratch.old_composition_values[advection_field.compositional_variable]);
    scratch.old_old_field_values = ((advection_field.is_temperature()) ? &scratch.old_old_temperature_values : &scratch.old_old_composition_values[advection_field.compositional_variable]);

    scratch.finite_element_values[solution_field].get_function_gradients (old_solution,
                                                                          scratch.old_field_grads);
    scratch.finite_element_values[solution_field].get_function_gradients (old_old_solution,
                                                                          scratch.old_old_field_grads);

    scratch.finite_element_values[solution_field].get_function_laplacians (old_solution,
                                                                           scratch.old_field_laplacians);
    scratch.finite_element_values[solution_field].get_function_laplacians (old_old_solution,
                                                                           scratch.old_old_field_laplacians);

    compute_material_model_input_values (current_linearization_point,
                                         scratch.finite_element_values,
                                         cell,
                                         true,
                                         scratch.material_model_inputs);
    scratch.material_model_outputs.create_additional_material_outputs(scratch.material_model_inputs.position.size(), parameters.n_compositional_fields);

    material_model->evaluate(scratch.material_model_inputs,
                             scratch.material_model_outputs);
    MaterialModel::MaterialAveraging::average (parameters.material_averaging,
                                               cell,
                                               scratch.finite_element_values.get_quadrature(),
                                               scratch.finite_element_values.get_mapping(),
                                               scratch.material_model_outputs);

    MaterialModel::MeltOutputs<dim> *melt_outputs = scratch.material_model_outputs.template get_additional_output<MaterialModel::MeltOutputs<dim> >();

    HeatingModel::HeatingModelOutputs heating_model_outputs(n_q_points, parameters.n_compositional_fields);
    heating_model_manager.evaluate(scratch.material_model_inputs,
                                   scratch.material_model_outputs,
                                   heating_model_outputs);

    // set up scratch.explicit_material_model_*
    {
      for (unsigned int q=0; q<n_q_points; ++q)
        {
          scratch.explicit_material_model_inputs.temperature[q] = (scratch.old_temperature_values[q] + scratch.old_old_temperature_values[q]) / 2;
          scratch.explicit_material_model_inputs.position[q] = scratch.finite_element_values.quadrature_point(q);
          scratch.explicit_material_model_inputs.pressure[q] = (scratch.old_pressure[q] + scratch.old_old_pressure[q]) / 2;
          scratch.explicit_material_model_inputs.velocity[q] = (scratch.old_velocity_values[q] + scratch.old_old_velocity_values[q]) / 2;
          scratch.explicit_material_model_inputs.pressure_gradient[q] = (scratch.old_pressure_gradients[q] + scratch.old_old_pressure_gradients[q]) / 2;

          for (unsigned int c=0; c<parameters.n_compositional_fields; ++c)
            scratch.explicit_material_model_inputs.composition[q][c] = (scratch.old_composition_values[c][q] + scratch.old_old_composition_values[c][q]) / 2;
          scratch.explicit_material_model_inputs.strain_rate[q] = (scratch.old_strain_rates[q] + scratch.old_old_strain_rates[q]) / 2;
        }
      scratch.explicit_material_model_inputs.cell = &cell;

      material_model->evaluate(scratch.explicit_material_model_inputs,
                               scratch.explicit_material_model_outputs);
      MaterialModel::MaterialAveraging::average (parameters.material_averaging,
                                                 cell,
                                                 scratch.finite_element_values.get_quadrature(),
                                                 scratch.finite_element_values.get_mapping(),
                                                 scratch.explicit_material_model_outputs);
    }

    // TODO: Compute artificial viscosity once per timestep instead of each time
    // temperature system is assembled (as this might happen more than once per
    // timestep for iterative solvers)
    double nu = viscosity_per_cell[cell->user_index()];
    Assert (nu >= 0, ExcMessage ("The artificial viscosity needs to be a non-negative quantity."));

    for (unsigned int q=0; q<n_q_points; ++q)
      {
        // precompute the values of shape functions and their gradients.
        // We only need to look up values of shape functions if they
        // belong to 'our' component. They are zero otherwise anyway.
        // Note that we later only look at the values that we do set here.
        for (unsigned int k=0; k<advection_dofs_per_cell; ++k)
          {
            scratch.grad_phi_field[k] = scratch.finite_element_values[solution_field].gradient (scratch.finite_element_values.get_fe().component_to_system_index(solution_component, k),q);
            scratch.phi_field[k]      = scratch.finite_element_values[solution_field].value (scratch.finite_element_values.get_fe().component_to_system_index(solution_component, k), q);
          }

        double bulk_density = scratch.material_model_outputs.densities[q];

        if (parameters.include_melt_transport)
          {
            const unsigned int porosity_index = introspection.compositional_index_for_name("porosity");
            const double porosity = std::max(scratch.material_model_inputs.composition[q][porosity_index],0.000);
            bulk_density = (1.0 - porosity) * scratch.material_model_outputs.densities[q] + porosity * melt_outputs->fluid_densities[q];
          }

        const double density_c_P              =
          ((advection_field.is_temperature())
           ?
           bulk_density *
           scratch.material_model_outputs.specific_heat[q]
           :
           1.0);

        Assert (density_c_P >= 0,
                ExcMessage ("The product of density and c_P needs to be a "
                            "non-negative quantity."));

        const double conductivity =
          (advection_field.is_temperature()
           ?
           scratch.material_model_outputs.thermal_conductivities[q]
           :
           0.0);
        const double latent_heat_LHS =
          ((advection_field.is_temperature())
           ?
           heating_model_outputs.lhs_latent_heat_terms[q]
           :
           0.0);
        Assert (density_c_P + latent_heat_LHS >= 0,
                ExcMessage ("The sum of density times c_P and the latent heat contribution "
                            "to the left hand side needs to be a non-negative quantity."));

        const double gamma =
          ((advection_field.is_temperature())
           ?
           heating_model_outputs.heating_source_terms[q]
           :
           0.0);

        const double reaction_term =
          ((advection_field.is_temperature() || (advection_field.is_porosity(introspection)
                                                 && parameters.include_melt_transport))
           ?
           0.0
           :
           scratch.material_model_outputs.reaction_terms[q][advection_field.compositional_variable]);

        const double melt_transport_RHS = compute_melting_RHS (scratch,
                                                               scratch.material_model_inputs,
                                                               scratch.material_model_outputs,
                                                               advection_field,
                                                               q);

        const double field_term_for_rhs
          = (use_bdf2_scheme ?
             ((*scratch.old_field_values)[q] *
              (1 + time_step/old_time_step)
              -
              (*scratch.old_old_field_values)[q] *
              (time_step * time_step) /
              (old_time_step * (time_step + old_time_step)))
             :
             (*scratch.old_field_values)[q])
            *
            (density_c_P + latent_heat_LHS);

        Tensor<1,dim> current_u = scratch.current_velocity_values[q];
        //Subtract off the mesh velocity for ALE corrections if necessary
        if (parameters.free_surface_enabled)
          current_u -= scratch.mesh_velocity_values[q];

        const double melt_transport_LHS =
          ((parameters.include_melt_transport && advection_field.is_porosity(introspection))
           ?
           scratch.current_velocity_divergences[q]
           + (material_model->is_compressible()
              ?
              scratch.material_model_outputs.compressibilities[q]
              * scratch.material_model_outputs.densities[q]
              * current_u
              * gravity_model->gravity_vector (scratch.finite_element_values.quadrature_point(q))
              :
              0.0)
           :
           0.0);

        const double factor = (use_bdf2_scheme)? ((2*time_step + old_time_step) /
                                                  (time_step + old_time_step)) : 1.0;

        // do the actual assembly. note that we only need to loop over the advection
        // shape functions because these are the only contributions we compute here
        for (unsigned int i=0; i<advection_dofs_per_cell; ++i)
          {
            data.local_rhs(i)
            += (field_term_for_rhs * scratch.phi_field[i]
                + time_step *
                scratch.phi_field[i]
                * (gamma + melt_transport_RHS)
                + scratch.phi_field[i]
                * reaction_term)
               *
               scratch.finite_element_values.JxW(q);

            for (unsigned int j=0; j<advection_dofs_per_cell; ++j)
              {
                data.local_matrix(i,j)
                += (
                     (time_step * (conductivity + nu)
                      * (scratch.grad_phi_field[i] * scratch.grad_phi_field[j]))
                     + ((time_step * (scratch.phi_field[i] * (current_u * scratch.grad_phi_field[j])))
                        + (factor * scratch.phi_field[i] * scratch.phi_field[j])) *
                     (density_c_P + latent_heat_LHS)
                     + time_step * scratch.phi_field[i] * scratch.phi_field[j] * melt_transport_LHS
                   )
                   * scratch.finite_element_values.JxW(q);
              }
          }
      }
  }

  template <int dim>
  void
  Simulator<dim>::
  copy_local_to_global_advection_system (const internal::Assembly::CopyData::AdvectionSystem<dim> &data)
  {
    // copy entries into the global matrix. note that these local contributions
    // only correspond to the advection dofs, as assembled above
    current_constraints.distribute_local_to_global (data.local_matrix,
                                                    data.local_rhs,
                                                    data.local_dof_indices,
                                                    system_matrix,
                                                    system_rhs);
  }



  template <int dim>
  void Simulator<dim>::assemble_advection_system (const AdvectionField &advection_field)
  {
    if (advection_field.is_temperature())
      computing_timer.enter_section ("   Assemble temperature system");
    else
      computing_timer.enter_section ("   Assemble composition system");
    const unsigned int block_idx = advection_field.block_index(introspection);
    system_matrix.block(block_idx, block_idx) = 0;
    system_rhs = 0;

    typedef
    FilteredIterator<typename DoFHandler<dim>::active_cell_iterator>
    CellFilter;

    Vector<double> viscosity_per_cell;
    viscosity_per_cell.reinit(triangulation.n_active_cells());
    get_artificial_viscosity(viscosity_per_cell, advection_field);

    WorkStream::
    run (CellFilter (IteratorFilters::LocallyOwnedCell(),
                     dof_handler.begin_active()),
         CellFilter (IteratorFilters::LocallyOwnedCell(),
                     dof_handler.end()),
         std_cxx11::bind (&Simulator<dim>::
                          local_assemble_advection_system,
                          this,
                          advection_field,
                          std_cxx11::cref(viscosity_per_cell),
                          std_cxx11::_1,
                          std_cxx11::_2,
                          std_cxx11::_3),
         std_cxx11::bind (&Simulator<dim>::
                          copy_local_to_global_advection_system,
                          this,
                          std_cxx11::_1),

         // we have to assemble the term u.grad phi_i * phi_j, which is
         // of total polynomial degree
         //   stokes_deg + 2*temp_deg -1
         // (or similar for comp_deg). this suggests using a Gauss
         // quadrature formula of order
         //   temp_deg + stokes_deg/2
         // rounded up. do so. (note that x/2 rounded up
         // equals (x+1)/2 using integer division.)
         //
         // (note: we need to get at the advection element in
         // use for the scratch and copy objects below. the
         // base element for the compositional fields exists
         // only once, with multiplicity, so only query
         // introspection.block_indices.compositional_fields[0]
         // instead of subscripting with the correct compositional
         // field index.)
         internal::Assembly::Scratch::
         AdvectionSystem<dim> (finite_element,
                               finite_element.base_element(advection_field.base_element(introspection)),
                               mapping,
                               QGauss<dim>((advection_field.is_temperature()
                                            ?
                                            parameters.temperature_degree
                                            :
                                            parameters.composition_degree)
                                           +
                                           (parameters.stokes_velocity_degree+1)/2),
                               parameters.n_compositional_fields),
         internal::Assembly::CopyData::
         AdvectionSystem<dim> (finite_element.base_element(advection_field.base_element(introspection))));

    system_matrix.compress(VectorOperation::add);
    system_rhs.compress(VectorOperation::add);

    computing_timer.exit_section();
  }
}



// explicit instantiation of the functions we implement in this file
namespace aspect
{
#define INSTANTIATE(dim) \
<<<<<<< HEAD
  template class Simulator<dim>::Assemblers::Properties; \
=======
  namespace internal { \
    namespace Assembly { \
      template struct AssemblerLists<dim>::Properties; \
    } \
  } \
>>>>>>> 87b649e0
  template void Simulator<dim>::set_assemblers (); \
  template void Simulator<dim>::local_assemble_stokes_preconditioner ( \
                                                                       const DoFHandler<dim>::active_cell_iterator &cell, \
                                                                       internal::Assembly::Scratch::StokesPreconditioner<dim> &scratch, \
                                                                       internal::Assembly::CopyData::StokesPreconditioner<dim> &data); \
  template void Simulator<dim>::copy_local_to_global_stokes_preconditioner ( \
                                                                             const internal::Assembly::CopyData::StokesPreconditioner<dim> &data); \
  template void Simulator<dim>::assemble_stokes_preconditioner (); \
  template void Simulator<dim>::build_stokes_preconditioner (); \
  template void Simulator<dim>::local_assemble_stokes_system ( \
                                                               const DoFHandler<dim>::active_cell_iterator &cell, \
                                                               internal::Assembly::Scratch::StokesSystem<dim>  &scratch, \
                                                               internal::Assembly::CopyData::StokesSystem<dim> &data); \
  template void Simulator<dim>::copy_local_to_global_stokes_system ( \
                                                                     const internal::Assembly::CopyData::StokesSystem<dim> &data); \
  template void Simulator<dim>::assemble_stokes_system (); \
  template void Simulator<dim>::get_artificial_viscosity (Vector<double> &viscosity_per_cell,  \
                                                          const AdvectionField &advection_field) const; \
  template void Simulator<dim>::get_artificial_viscosity (Vector<float> &viscosity_per_cell,  \
                                                          const AdvectionField &advection_field) const; \
  template void Simulator<dim>::build_advection_preconditioner (const AdvectionField &, \
                                                                std_cxx11::shared_ptr<aspect::LinearAlgebra::PreconditionILU> &preconditioner); \
  template void Simulator<dim>::local_assemble_advection_system ( \
                                                                  const AdvectionField          &advection_field, \
                                                                  const Vector<double>           &viscosity_per_cell, \
                                                                  const DoFHandler<dim>::active_cell_iterator &cell, \
                                                                  internal::Assembly::Scratch::AdvectionSystem<dim>  &scratch, \
                                                                  internal::Assembly::CopyData::AdvectionSystem<dim> &data); \
  template void Simulator<dim>::copy_local_to_global_advection_system ( \
                                                                        const internal::Assembly::CopyData::AdvectionSystem<dim> &data); \
  template void Simulator<dim>::assemble_advection_system (const AdvectionField     &advection_field); \
  template void Simulator<dim>::compute_material_model_input_values ( \
                                                                      const LinearAlgebra::BlockVector                      &input_solution, \
                                                                      const FEValuesBase<dim,dim>                           &input_finite_element_values, \
                                                                      const typename DoFHandler<dim>::active_cell_iterator  &cell, \
                                                                      const bool                                             compute_strainrate, \
                                                                      MaterialModel::MaterialModelInputs<dim>               &material_model_inputs) const; \
   


  ASPECT_INSTANTIATE(INSTANTIATE)
}<|MERGE_RESOLUTION|>--- conflicted
+++ resolved
@@ -48,45 +48,10 @@
       namespace Scratch
       {
         template <int dim>
-<<<<<<< HEAD
-        struct StokesPreconditioner
-        {
-          StokesPreconditioner (const FiniteElement<dim> &finite_element,
-                                const Quadrature<dim>    &quadrature,
-                                const Quadrature<dim-1>  &face_quadrature,
-                                const Mapping<dim>       &mapping,
-                                const UpdateFlags         update_flags,
-                                const unsigned int        n_compositional_fields,
-                                const bool                add_compaction_pressure);
-          StokesPreconditioner (const StokesPreconditioner &data);
-
-          virtual ~StokesPreconditioner ();
-
-          FEValues<dim>               finite_element_values;
-
-          std::vector<SymmetricTensor<2,dim> > grads_phi_u;
-          std::vector<double>                  phi_p;
-          std::vector<double>                  phi_p_c;
-          std::vector<Tensor<1,dim> >          grad_phi_p;
-
-          std::vector<double>                  temperature_values;
-          std::vector<double>                  pressure_values;
-          std::vector<SymmetricTensor<2,dim> > strain_rates;
-          std::vector<std::vector<double> >     composition_values;
-
-          /**
-           * Material model inputs and outputs computed at the current
-           * linearization point.
-           */
-          MaterialModel::MaterialModelInputs<dim> material_model_inputs;
-          MaterialModel::MaterialModelOutputs<dim> material_model_outputs;
-        };
-
-
-
-        template <int dim>
-=======
->>>>>>> 87b649e0
+
+
+
+
         StokesPreconditioner<dim>::
         StokesPreconditioner (const FiniteElement<dim> &finite_element,
                               const Quadrature<dim>    &quadrature,
@@ -140,51 +105,8 @@
         {}
 
 
-<<<<<<< HEAD
-
-        // We derive the StokesSystem scratch array from the
-        // StokesPreconditioner array. We do this because all the objects that
-        // are necessary for the assembly of the preconditioner are also
-        // needed for the actual system matrix and right hand side, plus some
-        // extra data that we need for the time stepping and traction boundaries
-        // on the right hand side.
-        template <int dim>
-        struct StokesSystem : public StokesPreconditioner<dim>
-        {
-          StokesSystem (const FiniteElement<dim> &finite_element,
-                        const Mapping<dim>       &mapping,
-                        const Quadrature<dim>    &quadrature,
-                        const Quadrature<dim-1>  &face_quadrature,
-                        const UpdateFlags         update_flags,
-                        const UpdateFlags         face_update_flags,
-                        const unsigned int        n_compositional_fields,
-                        const bool                add_compaction_pressure);
-
-          StokesSystem (const StokesSystem<dim> &data);
-
-          FEFaceValues<dim>               face_finite_element_values;
-
-          std::vector<Tensor<1,dim> >          phi_u;
-          std::vector<SymmetricTensor<2,dim> > grads_phi_u;
-          std::vector<double>                  div_phi_u;
-          std::vector<Tensor<1,dim> >          velocity_values;
-
-          /**
-           * Material model inputs and outputs computed at the current
-           * linearization point.
-           *
-           * In contrast to the variables above, the following two
-           * variables are used in the assembly at quadrature points
-           * on faces, not on cells.
-           */
-          MaterialModel::MaterialModelInputs<dim> face_material_model_inputs;
-          MaterialModel::MaterialModelOutputs<dim> face_material_model_outputs;
-        };
-
-
-
-=======
->>>>>>> 87b649e0
+
+
         template <int dim>
         StokesSystem<dim>::
         StokesSystem (const FiniteElement<dim> &finite_element,
@@ -240,84 +162,6 @@
 
 
         template <int dim>
-<<<<<<< HEAD
-        struct AdvectionSystem
-        {
-          AdvectionSystem (const FiniteElement<dim> &finite_element,
-                           const FiniteElement<dim> &advection_element,
-                           const Mapping<dim>       &mapping,
-                           const Quadrature<dim>    &quadrature,
-                           const unsigned int        n_compositional_fields);
-          AdvectionSystem (const AdvectionSystem &data);
-
-          FEValues<dim>               finite_element_values;
-
-          std::vector<types::global_dof_index>   local_dof_indices;
-
-          /**
-           * Variables describing the values and gradients of the
-           * shape functions at the quadrature points, as they are
-           * used in the advection assembly function. note that the sizes
-           * of these arrays are equal to the number of shape functions
-           * corresponding to the advected field (and not of the overall
-           * field!), and that they are also correspondingly indexed.
-           */
-          std::vector<double>         phi_field;
-          std::vector<Tensor<1,dim> > grad_phi_field;
-
-          std::vector<Tensor<1,dim> > old_velocity_values;
-          std::vector<Tensor<1,dim> > old_old_velocity_values;
-
-          std::vector<double>         old_pressure;
-          std::vector<double>         old_old_pressure;
-          std::vector<Tensor<1,dim> > old_pressure_gradients;
-          std::vector<Tensor<1,dim> > old_old_pressure_gradients;
-
-          std::vector<SymmetricTensor<2,dim> > old_strain_rates;
-          std::vector<SymmetricTensor<2,dim> > old_old_strain_rates;
-
-          std::vector<double>         old_temperature_values;
-          std::vector<double>         old_old_temperature_values;
-
-          std::vector<double>        *old_field_values;
-          std::vector<double>        *old_old_field_values;
-          std::vector<Tensor<1,dim> > old_field_grads;
-          std::vector<Tensor<1,dim> > old_old_field_grads;
-          std::vector<double>         old_field_laplacians;
-          std::vector<double>         old_old_field_laplacians;
-
-          std::vector<std::vector<double> > old_composition_values;
-          std::vector<std::vector<double> > old_old_composition_values;
-
-          std::vector<double>         current_temperature_values;
-          std::vector<Tensor<1,dim> > current_velocity_values;
-          std::vector<Tensor<1,dim> > mesh_velocity_values;
-
-          std::vector<SymmetricTensor<2,dim> > current_strain_rates;
-          std::vector<std::vector<double> > current_composition_values;
-          std::vector<double>         current_velocity_divergences;
-
-          /**
-           * Material model inputs and outputs computed at the current
-           * linearization point.
-           */
-          MaterialModel::MaterialModelInputs<dim> material_model_inputs;
-          MaterialModel::MaterialModelOutputs<dim> material_model_outputs;
-
-          /**
-           * Material model inputs and outputs computed at a previous
-           * time step's solution, or an extrapolation from previous
-           * time steps.
-           */
-          MaterialModel::MaterialModelInputs<dim> explicit_material_model_inputs;
-          MaterialModel::MaterialModelOutputs<dim> explicit_material_model_outputs;
-        };
-
-
-
-        template <int dim>
-=======
->>>>>>> 87b649e0
         AdvectionSystem<dim>::
         AdvectionSystem (const FiniteElement<dim> &finite_element,
                          const FiniteElement<dim> &advection_element,
@@ -417,8 +261,6 @@
       namespace CopyData
       {
 
-
-
         template <int dim>
         StokesPreconditioner<dim>::
         StokesPreconditioner (const FiniteElement<dim> &finite_element)
@@ -1017,24 +859,7 @@
   }
 
 
-<<<<<<< HEAD
-
-  template <int dim>
-  Simulator<dim>::Assemblers::Properties::Properties ()
-    :
-    need_face_material_model_data (false),
-    needed_update_flags ()
-  {}
-
-
-
-  /**
-   * A namespace for the definition of sub-namespaces in which we
-   * implement assemblers for the various terms in the linear systems
-   * ASPECT solves.
-   */
-=======
->>>>>>> 87b649e0
+
   namespace Assemblers
   {
 
@@ -1658,20 +1483,19 @@
     aspect::Assemblers::CompleteEquations<dim> *complete_equation_assembler
       = new aspect::Assemblers::CompleteEquations<dim>();
 
-<<<<<<< HEAD
     if (parameters.include_melt_transport)
-      assemblers.local_assemble_stokes_preconditioner
+      assemblers->local_assemble_stokes_preconditioner
       .connect (std_cxx11::bind(&aspect::Assemblers::CompleteEquations<dim>::local_assemble_stokes_preconditioner_melt,
                                 std_cxx11::cref (*complete_equation_assembler),
                                 std_cxx11::_1, std_cxx11::_2, std_cxx11::_3));
     else
-      assemblers.local_assemble_stokes_preconditioner
+      assemblers->local_assemble_stokes_preconditioner
       .connect (std_cxx11::bind(&aspect::Assemblers::CompleteEquations<dim>::local_assemble_stokes_preconditioner,
                                 std_cxx11::cref (*complete_equation_assembler),
                                 std_cxx11::_1, std_cxx11::_2, std_cxx11::_3));
 
     if (parameters.include_melt_transport)
-      assemblers.local_assemble_stokes_system
+      assemblers->local_assemble_stokes_system
       .connect (std_cxx11::bind(&aspect::Assemblers::CompleteEquations<dim>::local_assemble_stokes_system_melt,
                                 std_cxx11::cref (*complete_equation_assembler),
                                 std_cxx11::_1,
@@ -1680,16 +1504,7 @@
                                 std_cxx11::_4,
                                 std_cxx11::_5));
     else if (material_model->is_compressible())
-      assemblers.local_assemble_stokes_system
-=======
-    assemblers->local_assemble_stokes_preconditioner
-    .connect (std_cxx11::bind(&aspect::Assemblers::CompleteEquations<dim>::local_assemble_stokes_preconditioner,
-                              std_cxx11::cref (*complete_equation_assembler),
-                              std_cxx11::_1, std_cxx11::_2, std_cxx11::_3));
-
-    if (material_model->is_compressible())
       assemblers->local_assemble_stokes_system
->>>>>>> 87b649e0
       .connect (std_cxx11::bind(&aspect::Assemblers::CompleteEquations<dim>::local_assemble_stokes_system_compressible,
                                 std_cxx11::cref (*complete_equation_assembler),
                                 // discard cell,
@@ -1712,11 +1527,11 @@
     // add the boundary integral for melt migration
     if (parameters.include_melt_transport)
       {
-        assemblers.stokes_system_assembler_on_boundary_face_properties.need_face_material_model_data = true;
-        assemblers.stokes_system_assembler_on_boundary_face_properties.needed_update_flags = (update_values  | update_quadrature_points |
+        assemblers->stokes_system_assembler_on_boundary_face_properties.need_face_material_model_data = true;
+        assemblers->stokes_system_assembler_on_boundary_face_properties.needed_update_flags = (update_values  | update_quadrature_points |
                                                                                               update_normal_vectors | update_gradients |
                                                                                               update_JxW_values);
-        assemblers.local_assemble_stokes_system_on_boundary_face
+        assemblers->local_assemble_stokes_system_on_boundary_face
         .connect (std_cxx11::bind(&aspect::Assemblers::CompleteEquations<dim>::local_assemble_stokes_system_melt_boundary,
                                   std_cxx11::cref (*complete_equation_assembler),
                                   std_cxx11::_1,
@@ -1740,10 +1555,9 @@
 
     // add the terms necessary to normalize the pressure
     if (do_pressure_rhs_compatibility_modification)
-<<<<<<< HEAD
       {
         if (parameters.include_melt_transport)
-          assemblers.local_assemble_stokes_system
+          assemblers->local_assemble_stokes_system
           .connect (std_cxx11::bind(&aspect::Assemblers::OtherTerms::pressure_rhs_compatibility_modification_melt<dim>,
                                     SimulatorAccess<dim>(*this),
                                     // discard cell,
@@ -1752,7 +1566,7 @@
                                     std_cxx11::_4,
                                     std_cxx11::_5));
         else
-          assemblers.local_assemble_stokes_system
+          assemblers->local_assemble_stokes_system
           .connect (std_cxx11::bind(&aspect::Assemblers::OtherTerms::pressure_rhs_compatibility_modification<dim>,
                                     SimulatorAccess<dim>(*this),
                                     // discard cell,
@@ -1761,16 +1575,6 @@
                                     std_cxx11::_4,
                                     std_cxx11::_5));
       }
-=======
-      assemblers->local_assemble_stokes_system
-      .connect (std_cxx11::bind(&aspect::Assemblers::OtherTerms::pressure_rhs_compatibility_modification<dim>,
-                                SimulatorAccess<dim>(*this),
-                                // discard cell,
-                                // discard pressure_scaling,
-                                // discard rebuild_stokes_matrix,
-                                std_cxx11::_4,
-                                std_cxx11::_5));
->>>>>>> 87b649e0
 
     // ensure that all assembler objects have access to the SimulatorAccess
     // base class
@@ -1848,11 +1652,7 @@
           update_gradients |
           update_quadrature_points)
          |
-<<<<<<< HEAD
-         assemblers.stokes_preconditioner_assembler_properties.needed_update_flags);
-=======
          assemblers->stokes_preconditioner_assembler_properties.needed_update_flags);
->>>>>>> 87b649e0
 
     WorkStream::
     run (CellFilter (IteratorFilters::LocallyOwnedCell(),
@@ -1873,12 +1673,8 @@
          StokesPreconditioner<dim> (finite_element, quadrature_formula, face_quadrature_formula,
                                     mapping,
                                     cell_update_flags,
-<<<<<<< HEAD
                                     parameters.n_compositional_fields,
                                     parameters.include_melt_transport),
-=======
-                                    parameters.n_compositional_fields),
->>>>>>> 87b649e0
          internal::Assembly::CopyData::
          StokesPreconditioner<dim> (finite_element));
 
@@ -2007,25 +1803,17 @@
         {
           scratch.face_finite_element_values.reinit (cell, face_no);
 
-<<<<<<< HEAD
-          if (assemblers.stokes_system_assembler_on_boundary_face_properties.need_face_material_model_data)
-=======
           if (assemblers->stokes_system_assembler_on_boundary_face_properties.need_face_material_model_data)
->>>>>>> 87b649e0
             {
               compute_material_model_input_values (current_linearization_point,
                                                    scratch.face_finite_element_values,
                                                    cell,
                                                    rebuild_stokes_matrix,
                                                    scratch.face_material_model_inputs);
-<<<<<<< HEAD
               scratch.face_material_model_outputs.create_additional_material_outputs(scratch.face_finite_element_values.n_quadrature_points,
                                                                                      parameters.n_compositional_fields);
 
                                                    
-=======
-
->>>>>>> 87b649e0
               material_model->evaluate(scratch.face_material_model_inputs,
                                        scratch.face_material_model_outputs);
 //TODO: the following doesn't currently compile because the get_quadrature() call returns
@@ -2036,18 +1824,10 @@
               //                                            scratch.face_finite_element_values.get_mapping(),
               //                                            scratch.face_material_model_outputs);
             }
-<<<<<<< HEAD
-=======
 
           assemblers->local_assemble_stokes_system_on_boundary_face(cell, face_no,
                                                                     pressure_scaling, rebuild_stokes_matrix,
                                                                     scratch, data);
-        }
->>>>>>> 87b649e0
-
-          assemblers.local_assemble_stokes_system_on_boundary_face(cell, face_no,
-                                                                   pressure_scaling, rebuild_stokes_matrix,
-                                                                   scratch, data);
         }
 
     cell->get_dof_indices (data.local_dof_indices);
@@ -2105,11 +1885,7 @@
          update_quadrature_points  |
          update_JxW_values)
         |
-<<<<<<< HEAD
-        assemblers.stokes_system_assembler_properties.needed_update_flags;
-=======
         assemblers->stokes_system_assembler_properties.needed_update_flags;
->>>>>>> 87b649e0
     const UpdateFlags face_update_flags
       = (
           // see if we need to assemble traction boundary conditions.
@@ -2123,11 +1899,7 @@
           :
           UpdateFlags(0))
         |
-<<<<<<< HEAD
-        (assemblers.stokes_system_assembler_on_boundary_face_properties.need_face_material_model_data
-=======
         (assemblers->stokes_system_assembler_on_boundary_face_properties.need_face_material_model_data
->>>>>>> 87b649e0
          ?
          // if we need a material model input on the faces, we need to
          // also be able to compute the strain rate
@@ -2135,11 +1907,7 @@
          :
          UpdateFlags(0))
         |
-<<<<<<< HEAD
-        assemblers.stokes_system_assembler_on_boundary_face_properties.needed_update_flags;
-=======
         assemblers->stokes_system_assembler_on_boundary_face_properties.needed_update_flags;
->>>>>>> 87b649e0
 
     WorkStream::
     run (CellFilter (IteratorFilters::LocallyOwnedCell(),
@@ -2157,20 +1925,12 @@
                           this,
                           std_cxx11::_1),
          internal::Assembly::Scratch::
-<<<<<<< HEAD
-         StokesSystem<dim> (finite_element, mapping, quadrature_formula, face_quadrature_formula,
-                            cell_update_flags,
-                            face_update_flags,
-                             update_gradients |
-                            parameters.n_compositional_fields,
-                            parameters.include_melt_transport),
-=======
-         StokesSystem<dim> (finite_element, mapping, quadrature_formula,
+         StokesSystem<dim> (finite_element, mapping, quadrature_formula, 
                             face_quadrature_formula,
                             cell_update_flags,
                             face_update_flags,
-                            parameters.n_compositional_fields),
->>>>>>> 87b649e0
+                            parameters.n_compositional_fields,
+                            parameters.include_melt_transport),
          internal::Assembly::CopyData::
          StokesSystem<dim> (finite_element,
                             do_pressure_rhs_compatibility_modification));
@@ -2649,15 +2409,11 @@
 namespace aspect
 {
 #define INSTANTIATE(dim) \
-<<<<<<< HEAD
-  template class Simulator<dim>::Assemblers::Properties; \
-=======
   namespace internal { \
     namespace Assembly { \
       template struct AssemblerLists<dim>::Properties; \
     } \
   } \
->>>>>>> 87b649e0
   template void Simulator<dim>::set_assemblers (); \
   template void Simulator<dim>::local_assemble_stokes_preconditioner ( \
                                                                        const DoFHandler<dim>::active_cell_iterator &cell, \
