--- conflicted
+++ resolved
@@ -608,12 +608,18 @@
           (scratch.explicit_material_model_outputs.reaction_terms[q][advection_field.compositional_variable]
            / old_time_step);
 
+        // TODO: THIS SHOULD BE IN A MELT ASSEMBLER FUNCTION
         // TODO: we use the current velocity divergences here instead of the old ones
-        const double melt_transport_RHS = compute_melting_RHS (scratch,
-                                                               scratch.explicit_material_model_inputs,
-                                                               scratch.explicit_material_model_outputs,
-                                                               advection_field,
-                                                               q);
+        double melt_transport_RHS = 0.0;
+        if (const aspect::Assemblers::MeltEquations<dim> *
+                  melt_assembler = dynamic_cast <const aspect::Assemblers::MeltEquations<dim>*> (assembler_objects[1].get()))
+          {
+            melt_transport_RHS = melt_assembler->compute_melting_RHS (scratch,
+                                                                      scratch.explicit_material_model_inputs,
+                                                                      scratch.explicit_material_model_outputs,
+                                                                      advection_field,
+                                                                      q);
+          }
 
         const double melt_transport_LHS =
           ((parameters.include_melt_transport && advection_field.is_porosity(introspection))
@@ -1515,14 +1521,28 @@
                                     std_cxx11::_5));
       }
 
-    assemblers->local_assemble_advection_system
-    .connect (std_cxx11::bind(&aspect::Assemblers::CompleteEquations<dim>::local_assemble_advection_system,
-                              std_cxx11::cref (*complete_equation_assembler),
-                              // discard cell,
-                              std_cxx11::_2,
-                              std_cxx11::_3,
-                              std_cxx11::_4,
-                              std_cxx11::_5));
+    if (parameters.include_melt_transport)
+      {
+        assemblers->local_assemble_advection_system
+        .connect (std_cxx11::bind(&aspect::Assemblers::MeltEquations<dim>::local_assemble_advection_system_melt,
+                                  std_cxx11::cref (*melt_equation_assembler),
+                                  // discard cell,
+                                  std_cxx11::_2,
+                                  std_cxx11::_3,
+                                  std_cxx11::_4,
+                                  std_cxx11::_5));
+      }
+    else
+      {
+        assemblers->local_assemble_advection_system
+        .connect (std_cxx11::bind(&aspect::Assemblers::CompleteEquations<dim>::local_assemble_advection_system,
+                                  std_cxx11::cref (*complete_equation_assembler),
+                                  // discard cell,
+                                  std_cxx11::_2,
+                                  std_cxx11::_3,
+                                  std_cxx11::_4,
+                                  std_cxx11::_5));
+      }
 
     // allow other assemblers to add themselves or modify the existing ones by firing the signal
     this->signals.set_assemblers(*this, *assemblers, assembler_objects);
@@ -2825,43 +2845,6 @@
       }
   }
 
-  template <int dim>
-  double
-  Simulator<dim>::compute_melting_RHS(const internal::Assembly::Scratch::AdvectionSystem<dim>  &scratch,
-                                      typename MaterialModel::Interface<dim>::MaterialModelInputs &material_model_inputs,
-                                      typename MaterialModel::Interface<dim>::MaterialModelOutputs &material_model_outputs,
-                                      const AdvectionField     &advection_field,
-                                      const unsigned int q_point) const
-  {
-    if ((!advection_field.is_porosity(introspection)) || (!parameters.include_melt_transport))
-      return 0.0;
-
-    Assert (material_model_outputs.densities[q_point] > 0,
-            ExcMessage ("The density needs to be a positive quantity "
-                        "when melt transport is included in the simulation."));
-
-    const double melting_rate         = material_model_outputs.reaction_terms[q_point][advection_field.compositional_variable];
-    const double density              = material_model_outputs.densities[q_point];
-    const double current_phi          = material_model_inputs.composition[q_point][advection_field.compositional_variable];
-    const double divergence_u         = scratch.current_velocity_divergences[q_point];
-    const double compressibility      = (material_model->is_compressible()
-                                         ?
-                                         material_model_outputs.compressibilities[q_point]
-                                         :
-                                         0.0);
-    const Tensor<1,dim> current_u     = scratch.current_velocity_values[q_point];
-    const Tensor<1,dim>
-    gravity = gravity_model->gravity_vector (scratch.finite_element_values.quadrature_point(q_point));
-
-    double melt_transport_RHS = melting_rate / density
-                                + divergence_u + compressibility * density * (current_u * gravity);
-
-    if (current_phi < parameters.melt_transport_threshold && melting_rate < parameters.melt_transport_threshold)
-      melt_transport_RHS = melting_rate / density;
-
-    return melt_transport_RHS;
-  }
-
 
   template <int dim>
   void Simulator<dim>::
@@ -2922,6 +2905,7 @@
         scratch.old_pressure);
     scratch.finite_element_values[introspection.extractors.pressure].get_function_values (old_old_solution,
         scratch.old_old_pressure);
+
     for (unsigned int c=0; c<parameters.n_compositional_fields; ++c)
       {
         scratch.finite_element_values[introspection.extractors.compositional_fields[c]].get_function_values(old_solution,
@@ -2929,6 +2913,7 @@
         scratch.finite_element_values[introspection.extractors.compositional_fields[c]].get_function_values(old_old_solution,
             scratch.old_old_composition_values[c]);
       }
+
     scratch.finite_element_values[introspection.extractors.pressure].get_function_gradients (old_solution,
         scratch.old_pressure_gradients);
     scratch.finite_element_values[introspection.extractors.pressure].get_function_gradients (old_old_solution,
@@ -2967,15 +2952,8 @@
                                          cell,
                                          true,
                                          scratch.material_model_inputs);
-<<<<<<< HEAD
-
-    if (parameters.include_melt_transport)
-      create_melt_material_outputs(scratch.material_model_outputs);
-
-=======
     create_additional_material_model_outputs(scratch.material_model_outputs);
     create_additional_material_model_outputs(scratch.explicit_material_model_outputs);
->>>>>>> f7678947
 
     material_model->evaluate(scratch.material_model_inputs,
                              scratch.material_model_outputs);
@@ -2985,12 +2963,6 @@
                                                scratch.finite_element_values.get_mapping(),
                                                scratch.material_model_outputs);
 
-<<<<<<< HEAD
-    MaterialModel::MeltOutputs<dim> *melt_outputs = scratch.material_model_outputs.template get_additional_output<MaterialModel::MeltOutputs<dim> >();
-
-    HeatingModel::HeatingModelOutputs heating_model_outputs(n_q_points, parameters.n_compositional_fields);
-=======
->>>>>>> f7678947
     heating_model_manager.evaluate(scratch.material_model_inputs,
                                    scratch.material_model_outputs,
                                    scratch.heating_model_outputs);
@@ -3027,143 +2999,6 @@
     const double nu = viscosity_per_cell[cell->user_index()];
     Assert (nu >= 0, ExcMessage ("The artificial viscosity needs to be a non-negative quantity."));
 
-<<<<<<< HEAD
-    for (unsigned int q=0; q<n_q_points; ++q)
-      {
-        // precompute the values of shape functions and their gradients.
-        // We only need to look up values of shape functions if they
-        // belong to 'our' component. They are zero otherwise anyway.
-        // Note that we later only look at the values that we do set here.
-        for (unsigned int k=0; k<advection_dofs_per_cell; ++k)
-          {
-            scratch.grad_phi_field[k] = scratch.finite_element_values[solution_field].gradient (scratch.finite_element_values.get_fe().component_to_system_index(solution_component, k),q);
-            scratch.phi_field[k]      = scratch.finite_element_values[solution_field].value (scratch.finite_element_values.get_fe().component_to_system_index(solution_component, k), q);
-          }
-
-        double bulk_density = scratch.material_model_outputs.densities[q];
-
-        if (parameters.include_melt_transport)
-          {
-            const unsigned int porosity_index = introspection.compositional_index_for_name("porosity");
-            const double porosity = std::max(scratch.material_model_inputs.composition[q][porosity_index],0.000);
-            bulk_density = (1.0 - porosity) * scratch.material_model_outputs.densities[q] + porosity * melt_outputs->fluid_densities[q];
-          }
-
-        const double density_c_P              =
-          ((advection_field.is_temperature())
-           ?
-           bulk_density *
-           scratch.material_model_outputs.specific_heat[q]
-           :
-           1.0);
-
-        Assert (density_c_P >= 0,
-                ExcMessage ("The product of density and c_P needs to be a "
-                            "non-negative quantity."));
-
-        const double conductivity =
-          (advection_field.is_temperature()
-           ?
-           scratch.material_model_outputs.thermal_conductivities[q]
-           :
-           0.0);
-        const double latent_heat_LHS =
-          ((advection_field.is_temperature())
-           ?
-           heating_model_outputs.lhs_latent_heat_terms[q]
-           :
-           0.0);
-        Assert (density_c_P + latent_heat_LHS >= 0,
-                ExcMessage ("The sum of density times c_P and the latent heat contribution "
-                            "to the left hand side needs to be a non-negative quantity."));
-
-        const double gamma =
-          ((advection_field.is_temperature())
-           ?
-           heating_model_outputs.heating_source_terms[q]
-           :
-           0.0);
-
-        const double reaction_term =
-          ((advection_field.is_temperature() || (advection_field.is_porosity(introspection)
-                                                 && parameters.include_melt_transport))
-           ?
-           0.0
-           :
-           scratch.material_model_outputs.reaction_terms[q][advection_field.compositional_variable]);
-
-        const double melt_transport_RHS = compute_melting_RHS (scratch,
-                                                               scratch.material_model_inputs,
-                                                               scratch.material_model_outputs,
-                                                               advection_field,
-                                                               q);
-
-        const double field_term_for_rhs
-          = (use_bdf2_scheme ?
-             ((*scratch.old_field_values)[q] *
-              (1 + time_step/old_time_step)
-              -
-              (*scratch.old_old_field_values)[q] *
-              (time_step * time_step) /
-              (old_time_step * (time_step + old_time_step)))
-             :
-             (*scratch.old_field_values)[q])
-            *
-            (density_c_P + latent_heat_LHS);
-
-        Tensor<1,dim> current_u = scratch.current_velocity_values[q];
-        //Subtract off the mesh velocity for ALE corrections if necessary
-        if (parameters.free_surface_enabled)
-          current_u -= scratch.mesh_velocity_values[q];
-
-        const double melt_transport_LHS =
-          ((parameters.include_melt_transport && advection_field.is_porosity(introspection))
-           ?
-           scratch.current_velocity_divergences[q]
-           + (material_model->is_compressible()
-              ?
-              scratch.material_model_outputs.compressibilities[q]
-              * scratch.material_model_outputs.densities[q]
-              * current_u
-              * gravity_model->gravity_vector (scratch.finite_element_values.quadrature_point(q))
-              :
-              0.0)
-           :
-           0.0);
-
-        const double factor = (use_bdf2_scheme)? ((2*time_step + old_time_step) /
-                                                  (time_step + old_time_step)) : 1.0;
-
-        // do the actual assembly. note that we only need to loop over the advection
-        // shape functions because these are the only contributions we compute here
-        for (unsigned int i=0; i<advection_dofs_per_cell; ++i)
-          {
-            data.local_rhs(i)
-            += (field_term_for_rhs * scratch.phi_field[i]
-                + time_step *
-                scratch.phi_field[i]
-                * (gamma + melt_transport_RHS)
-                + scratch.phi_field[i]
-                * reaction_term)
-               *
-               scratch.finite_element_values.JxW(q);
-
-            for (unsigned int j=0; j<advection_dofs_per_cell; ++j)
-              {
-                data.local_matrix(i,j)
-                += (
-                     (time_step * (conductivity + nu)
-                      * (scratch.grad_phi_field[i] * scratch.grad_phi_field[j]))
-                     + ((time_step * (scratch.phi_field[i] * (current_u * scratch.grad_phi_field[j])))
-                        + (factor * scratch.phi_field[i] * scratch.phi_field[j])) *
-                     (density_c_P + latent_heat_LHS)
-                     + time_step * scratch.phi_field[i] * scratch.phi_field[j] * melt_transport_LHS
-                   )
-                   * scratch.finite_element_values.JxW(q);
-              }
-          }
-      }
-=======
     // trigger the invocation of the various functions that actually do
     // all of the assembling
     assemblers->local_assemble_advection_system(cell,advection_field,nu,scratch,data);
@@ -3173,7 +3008,7 @@
                                           cell,
                                           scratch,
                                           data);
->>>>>>> f7678947
+
   }
 
   template <int dim>
