/*
  Copyright (C) 2011 - 2016 by the authors of the ASPECT code.

  This file is part of ASPECT.

  ASPECT is free software; you can redistribute it and/or modify
  it under the terms of the GNU General Public License as published by
  the Free Software Foundation; either version 2, or (at your option)
  any later version.

  ASPECT is distributed in the hope that it will be useful,
  but WITHOUT ANY WARRANTY; without even the implied warranty of
  MERCHANTABILITY or FITNESS FOR A PARTICULAR PURPOSE.  See the
  GNU General Public License for more details.

  You should have received a copy of the GNU General Public License
  along with ASPECT; see the file doc/COPYING.  If not see
  <http://www.gnu.org/licenses/>.
*/


#include <aspect/simulator.h>
#include <aspect/utilities.h>
#include <aspect/simulator_access.h>


#include <deal.II/base/quadrature_lib.h>
#include <deal.II/base/work_stream.h>
#include <deal.II/lac/full_matrix.h>
#include <deal.II/lac/constraint_matrix.h>
#include <deal.II/grid/tria_iterator.h>
#include <deal.II/grid/filtered_iterator.h>
#include <deal.II/dofs/dof_accessor.h>
#include <deal.II/dofs/dof_tools.h>
#include <deal.II/fe/fe_values.h>

#include <limits>


namespace aspect
{
  namespace internal
  {
    namespace Assembly
    {
      namespace Scratch
      {
        template <int dim>
        struct StokesPreconditioner
        {
          StokesPreconditioner (const FiniteElement<dim> &finite_element,
                                const Quadrature<dim>    &quadrature,
                                const Mapping<dim>       &mapping,
                                const UpdateFlags         update_flags,
                                const unsigned int        n_compositional_fields);
          StokesPreconditioner (const StokesPreconditioner &data);

          virtual ~StokesPreconditioner ();

          FEValues<dim>               finite_element_values;

          std::vector<SymmetricTensor<2,dim> > grads_phi_u;
          std::vector<double>                  phi_p;

          std::vector<double>                  temperature_values;
          std::vector<double>                  pressure_values;
          std::vector<SymmetricTensor<2,dim> > strain_rates;
          std::vector<std::vector<double> >     composition_values;

          /**
           * Material model inputs and outputs computed at the current
           * linearization point.
           */
          MaterialModel::MaterialModelInputs<dim> material_model_inputs;
          MaterialModel::MaterialModelOutputs<dim> material_model_outputs;
        };



        template <int dim>
        StokesPreconditioner<dim>::
        StokesPreconditioner (const FiniteElement<dim> &finite_element,
                              const Quadrature<dim>    &quadrature,
                              const Mapping<dim>       &mapping,
                              const UpdateFlags         update_flags,
                              const unsigned int        n_compositional_fields)
          :
          finite_element_values (mapping, finite_element, quadrature,
                                 update_flags),
          grads_phi_u (finite_element.dofs_per_cell, Utilities::signaling_nan<SymmetricTensor<2,dim> >()),
          phi_p (finite_element.dofs_per_cell, Utilities::signaling_nan<double>()),
          temperature_values (quadrature.size(), Utilities::signaling_nan<double>()),
          pressure_values (quadrature.size(), Utilities::signaling_nan<double>()),
          strain_rates (quadrature.size(), Utilities::signaling_nan<SymmetricTensor<2,dim> >()),
          composition_values(n_compositional_fields,
                             std::vector<double>(quadrature.size(), Utilities::signaling_nan<double>())),
          material_model_inputs(quadrature.size(), n_compositional_fields),
          material_model_outputs(quadrature.size(), n_compositional_fields)
        {}



        template <int dim>
        StokesPreconditioner<dim>::
        StokesPreconditioner (const StokesPreconditioner &scratch)
          :
          finite_element_values (scratch.finite_element_values.get_mapping(),
                                 scratch.finite_element_values.get_fe(),
                                 scratch.finite_element_values.get_quadrature(),
                                 scratch.finite_element_values.get_update_flags()),
          grads_phi_u (scratch.grads_phi_u),
          phi_p (scratch.phi_p),
          temperature_values (scratch.temperature_values),
          pressure_values (scratch.pressure_values),
          strain_rates (scratch.strain_rates),
          composition_values(scratch.composition_values),
          material_model_inputs(scratch.material_model_inputs),
          material_model_outputs(scratch.material_model_outputs)
        {}


        template <int dim>
        StokesPreconditioner<dim>::
        ~StokesPreconditioner ()
        {}



        // We derive the StokesSystem scratch array from the
        // StokesPreconditioner array. We do this because all the objects that
        // are necessary for the assembly of the preconditioner are also
        // needed for the actual system matrix and right hand side, plus some
        // extra data that we need for the time stepping and traction boundaries
        // on the right hand side.
        template <int dim>
        struct StokesSystem : public StokesPreconditioner<dim>
        {
          StokesSystem (const FiniteElement<dim> &finite_element,
                        const Mapping<dim>       &mapping,
                        const Quadrature<dim>    &quadrature,
                        const Quadrature<dim-1>  &face_quadrature,
                        const UpdateFlags         update_flags,
                        const UpdateFlags         face_update_flags,
                        const unsigned int        n_compositional_fields);

          StokesSystem (const StokesSystem<dim> &data);

          FEFaceValues<dim>               face_finite_element_values;

          std::vector<Tensor<1,dim> >          phi_u;
          std::vector<SymmetricTensor<2,dim> > grads_phi_u;
          std::vector<double>                  div_phi_u;
          std::vector<Tensor<1,dim> >          velocity_values;

          /**
           * Material model inputs and outputs computed at the current
           * linearization point.
           *
           * In contrast to the variables above, the following two
           * variables are used in the assembly at quadrature points
           * on faces, not on cells.
           */
          MaterialModel::MaterialModelInputs<dim> face_material_model_inputs;
          MaterialModel::MaterialModelOutputs<dim> face_material_model_outputs;
        };



        template <int dim>
        StokesSystem<dim>::
        StokesSystem (const FiniteElement<dim> &finite_element,
                      const Mapping<dim>       &mapping,
                      const Quadrature<dim>    &quadrature,
                      const Quadrature<dim-1>  &face_quadrature,
                      const UpdateFlags         update_flags,
                      const UpdateFlags         face_update_flags,
                      const unsigned int        n_compositional_fields)
          :
          StokesPreconditioner<dim> (finite_element, quadrature,
                                     mapping,
                                     update_flags, n_compositional_fields),

          face_finite_element_values (mapping,
                                      finite_element,
                                      face_quadrature,
                                      face_update_flags),

          phi_u (finite_element.dofs_per_cell, Utilities::signaling_nan<Tensor<1,dim> >()),
          grads_phi_u (finite_element.dofs_per_cell, Utilities::signaling_nan<SymmetricTensor<2,dim> >()),
          div_phi_u (finite_element.dofs_per_cell, Utilities::signaling_nan<double>()),
          velocity_values (quadrature.size(), Utilities::signaling_nan<Tensor<1,dim> >()),
          face_material_model_inputs(face_quadrature.size(), n_compositional_fields),
          face_material_model_outputs(face_quadrature.size(), n_compositional_fields)
        {}



        template <int dim>
        StokesSystem<dim>::
        StokesSystem (const StokesSystem<dim> &scratch)
          :
          StokesPreconditioner<dim> (scratch),

          face_finite_element_values (scratch.face_finite_element_values.get_mapping(),
                                      scratch.face_finite_element_values.get_fe(),
                                      scratch.face_finite_element_values.get_quadrature(),
                                      scratch.face_finite_element_values.get_update_flags()),

          phi_u (scratch.phi_u),
          grads_phi_u (scratch.grads_phi_u),
          div_phi_u (scratch.div_phi_u),
          velocity_values (scratch.velocity_values),
          face_material_model_inputs(scratch.face_material_model_inputs),
          face_material_model_outputs(scratch.face_material_model_outputs)
        {}



        template <int dim>
        struct AdvectionSystem
        {
          AdvectionSystem (const FiniteElement<dim> &finite_element,
                           const FiniteElement<dim> &advection_element,
                           const Mapping<dim>       &mapping,
                           const Quadrature<dim>    &quadrature,
                           const unsigned int        n_compositional_fields);
          AdvectionSystem (const AdvectionSystem &data);

          FEValues<dim>               finite_element_values;

          std::vector<types::global_dof_index>   local_dof_indices;

          /**
           * Variables describing the values and gradients of the
           * shape functions at the quadrature points, as they are
           * used in the advection assembly function. note that the sizes
           * of these arrays are equal to the number of shape functions
           * corresponding to the advected field (and not of the overall
           * field!), and that they are also correspondingly indexed.
           */
          std::vector<double>         phi_field;
          std::vector<Tensor<1,dim> > grad_phi_field;

          std::vector<Tensor<1,dim> > old_velocity_values;
          std::vector<Tensor<1,dim> > old_old_velocity_values;

          std::vector<double>         old_pressure;
          std::vector<double>         old_old_pressure;
          std::vector<Tensor<1,dim> > old_pressure_gradients;
          std::vector<Tensor<1,dim> > old_old_pressure_gradients;

          std::vector<SymmetricTensor<2,dim> > old_strain_rates;
          std::vector<SymmetricTensor<2,dim> > old_old_strain_rates;

          std::vector<double>         old_temperature_values;
          std::vector<double>         old_old_temperature_values;

          std::vector<double>        *old_field_values;
          std::vector<double>        *old_old_field_values;
          std::vector<Tensor<1,dim> > old_field_grads;
          std::vector<Tensor<1,dim> > old_old_field_grads;
          std::vector<double>         old_field_laplacians;
          std::vector<double>         old_old_field_laplacians;

          std::vector<std::vector<double> > old_composition_values;
          std::vector<std::vector<double> > old_old_composition_values;

          std::vector<double>         current_temperature_values;
          std::vector<Tensor<1,dim> > current_velocity_values;
          std::vector<Tensor<1,dim> > mesh_velocity_values;

          std::vector<SymmetricTensor<2,dim> > current_strain_rates;
          std::vector<std::vector<double> > current_composition_values;

          /**
           * Material model inputs and outputs computed at the current
           * linearization point.
           */
          MaterialModel::MaterialModelInputs<dim> material_model_inputs;
          MaterialModel::MaterialModelOutputs<dim> material_model_outputs;

          /**
           * Material model inputs and outputs computed at a previous
           * time step's solution, or an extrapolation from previous
           * time steps.
           */
          MaterialModel::MaterialModelInputs<dim> explicit_material_model_inputs;
          MaterialModel::MaterialModelOutputs<dim> explicit_material_model_outputs;
        };



        template <int dim>
        AdvectionSystem<dim>::
        AdvectionSystem (const FiniteElement<dim> &finite_element,
                         const FiniteElement<dim> &advection_element,
                         const Mapping<dim>       &mapping,
                         const Quadrature<dim>    &quadrature,
                         const unsigned int        n_compositional_fields)
          :
          finite_element_values (mapping,
                                 finite_element, quadrature,
                                 update_values    |
                                 update_gradients |
                                 update_hessians  |
                                 update_quadrature_points |
                                 update_JxW_values),

          local_dof_indices (finite_element.dofs_per_cell),

          phi_field (advection_element.dofs_per_cell, Utilities::signaling_nan<double>()),
          grad_phi_field (advection_element.dofs_per_cell, Utilities::signaling_nan<Tensor<1,dim> >()),
          old_velocity_values (quadrature.size(), Utilities::signaling_nan<Tensor<1,dim> >()),
          old_old_velocity_values (quadrature.size(), Utilities::signaling_nan<Tensor<1,dim> >()),
          old_pressure (quadrature.size(), Utilities::signaling_nan<double>()),
          old_old_pressure (quadrature.size(), Utilities::signaling_nan<double>()),
          old_pressure_gradients (quadrature.size(), Utilities::signaling_nan<Tensor<1,dim> >()),
          old_old_pressure_gradients (quadrature.size(), Utilities::signaling_nan<Tensor<1,dim> >()),
          old_strain_rates (quadrature.size(), Utilities::signaling_nan<SymmetricTensor<2,dim> >()),
          old_old_strain_rates (quadrature.size(), Utilities::signaling_nan<SymmetricTensor<2,dim> >()),
          old_temperature_values (quadrature.size(), Utilities::signaling_nan<double>()),
          old_old_temperature_values(quadrature.size(), Utilities::signaling_nan<double>()),
          old_field_grads(quadrature.size(), Utilities::signaling_nan<Tensor<1,dim> >()),
          old_old_field_grads(quadrature.size(), Utilities::signaling_nan<Tensor<1,dim> >()),
          old_field_laplacians(quadrature.size(), Utilities::signaling_nan<double>()),
          old_old_field_laplacians(quadrature.size(), Utilities::signaling_nan<double>()),
          old_composition_values(n_compositional_fields,
                                 std::vector<double>(quadrature.size(), Utilities::signaling_nan<double>())),
          old_old_composition_values(n_compositional_fields,
                                     std::vector<double>(quadrature.size(), Utilities::signaling_nan<double>())),
          current_temperature_values(quadrature.size(), Utilities::signaling_nan<double>()),
          current_velocity_values(quadrature.size(), Utilities::signaling_nan<Tensor<1,dim> >()),
          mesh_velocity_values(quadrature.size(), Utilities::signaling_nan<Tensor<1,dim> >()),
          current_strain_rates(quadrature.size(), Utilities::signaling_nan<SymmetricTensor<2,dim> >()),
          current_composition_values(n_compositional_fields,
                                     std::vector<double>(quadrature.size(), Utilities::signaling_nan<double>())),
          material_model_inputs(quadrature.size(), n_compositional_fields),
          material_model_outputs(quadrature.size(), n_compositional_fields),
          explicit_material_model_inputs(quadrature.size(), n_compositional_fields),
          explicit_material_model_outputs(quadrature.size(), n_compositional_fields)
        {}



        template <int dim>
        AdvectionSystem<dim>::
        AdvectionSystem (const AdvectionSystem &scratch)
          :
          finite_element_values (scratch.finite_element_values.get_mapping(),
                                 scratch.finite_element_values.get_fe(),
                                 scratch.finite_element_values.get_quadrature(),
                                 scratch.finite_element_values.get_update_flags()),

          local_dof_indices (scratch.finite_element_values.get_fe().dofs_per_cell),

          phi_field (scratch.phi_field),
          grad_phi_field (scratch.grad_phi_field),
          old_velocity_values (scratch.old_velocity_values),
          old_old_velocity_values (scratch.old_old_velocity_values),
          old_pressure (scratch.old_pressure),
          old_old_pressure (scratch.old_old_pressure),
          old_pressure_gradients (scratch.old_pressure_gradients),
          old_old_pressure_gradients (scratch.old_old_pressure_gradients),
          old_strain_rates (scratch.old_strain_rates),
          old_old_strain_rates (scratch.old_old_strain_rates),
          old_temperature_values (scratch.old_temperature_values),
          old_old_temperature_values (scratch.old_old_temperature_values),
          old_field_grads (scratch.old_field_grads),
          old_old_field_grads (scratch.old_old_field_grads),
          old_field_laplacians (scratch.old_field_laplacians),
          old_old_field_laplacians (scratch.old_old_field_laplacians),
          old_composition_values(scratch.old_composition_values),
          old_old_composition_values(scratch.old_old_composition_values),
          current_temperature_values(scratch.current_temperature_values),
          current_velocity_values(scratch.current_velocity_values),
          mesh_velocity_values(scratch.mesh_velocity_values),
          current_strain_rates(scratch.current_strain_rates),
          current_composition_values(scratch.current_composition_values),
          material_model_inputs(scratch.material_model_inputs),
          material_model_outputs(scratch.material_model_outputs),
          explicit_material_model_inputs(scratch.explicit_material_model_inputs),
          explicit_material_model_outputs(scratch.explicit_material_model_outputs)
        {}

      }


      // The CopyData arrays are similar to the
      // Scratch arrays. They provide a
      // constructor, a copy operation, and
      // some arrays for local matrix, local
      // vectors and the relation between local
      // and global degrees of freedom (a.k.a.
      // <code>local_dof_indices</code>).
      namespace CopyData
      {
        template <int dim>
        struct StokesPreconditioner
        {
          StokesPreconditioner (const FiniteElement<dim> &finite_element);
          StokesPreconditioner (const StokesPreconditioner &data);

          virtual ~StokesPreconditioner ();

          FullMatrix<double>          local_matrix;
          std::vector<types::global_dof_index>   local_dof_indices;
        };



        template <int dim>
        StokesPreconditioner<dim>::
        StokesPreconditioner (const FiniteElement<dim> &finite_element)
          :
          local_matrix (finite_element.dofs_per_cell,
                        finite_element.dofs_per_cell),
          local_dof_indices (finite_element.dofs_per_cell)
        {}



        template <int dim>
        StokesPreconditioner<dim>::
        StokesPreconditioner (const StokesPreconditioner &data)
          :
          local_matrix (data.local_matrix),
          local_dof_indices (data.local_dof_indices)
        {}


        template <int dim>
        StokesPreconditioner<dim>::
        ~StokesPreconditioner ()
        {}



        template <int dim>
        struct StokesSystem : public StokesPreconditioner<dim>
        {
          StokesSystem (const FiniteElement<dim> &finite_element,
                        const bool                do_pressure_rhs_compatibility_modification);
          StokesSystem (const StokesSystem<dim> &data);

          Vector<double> local_rhs;
          Vector<double> local_pressure_shape_function_integrals;
        };



        template <int dim>
        StokesSystem<dim>::
        StokesSystem (const FiniteElement<dim> &finite_element,
                      const bool                do_pressure_rhs_compatibility_modification)
          :
          StokesPreconditioner<dim> (finite_element),
          local_rhs (finite_element.dofs_per_cell),
          local_pressure_shape_function_integrals (do_pressure_rhs_compatibility_modification ?
                                                   finite_element.dofs_per_cell
                                                   :
                                                   0)
        {}



        template <int dim>
        StokesSystem<dim>::
        StokesSystem (const StokesSystem<dim> &data)
          :
          StokesPreconditioner<dim> (data),
          local_rhs (data.local_rhs),
          local_pressure_shape_function_integrals (data.local_pressure_shape_function_integrals.size())
        {}



        template <int dim>
        struct AdvectionSystem
        {
          /**
           * Constructor.
           * @param finite_element The element that describes the field for which we
           *    are trying to assemble a linear system. <b>Not</b> the global finite
           *    element.
           */
          AdvectionSystem (const FiniteElement<dim> &finite_element);
          AdvectionSystem (const AdvectionSystem &data);

          /**
           * Local contributions to the global matrix and right hand side
           * that correspond only to the variables listed in local_dof_indices
           */
          FullMatrix<double>          local_matrix;
          Vector<double>              local_rhs;

          /**
           * Indices of those degrees of freedom that actually correspond
           * to the temperature or compositional field. since this structure
           * is used to represent just contributions to the advection
           * systems, there will be no contributions to other parts of the
           * system and consequently, we do not need to list here indices
           * that correspond to velocity or pressure degrees (or, in fact
           * any other variable outside the block we are currently considering)
           */
          std::vector<types::global_dof_index>   local_dof_indices;
        };



        template <int dim>
        AdvectionSystem<dim>::
        AdvectionSystem (const FiniteElement<dim> &finite_element)
          :
          local_matrix (finite_element.dofs_per_cell,
                        finite_element.dofs_per_cell),
          local_rhs (finite_element.dofs_per_cell),
          local_dof_indices (finite_element.dofs_per_cell)
        {}



        template <int dim>
        AdvectionSystem<dim>::
        AdvectionSystem (const AdvectionSystem &data)
          :
          local_matrix (data.local_matrix),
          local_rhs (data.local_rhs),
          local_dof_indices (data.local_dof_indices)
        {}

      }
    }
  }


  /**
   * Compute the variation in the entropy needed in the definition of the
   * artificial viscosity used to stabilize the composition/temperature equation.
   */
  template <int dim>
  double
  Simulator<dim>::get_entropy_variation (const double average_field,
                                         const AdvectionField &advection_field) const
  {
    // only do this if we really need entropy
    // variation. otherwise return something that's obviously
    // nonsensical
    if (parameters.stabilization_alpha != 2)
      return std::numeric_limits<double>::quiet_NaN();

    // record maximal entropy on Gauss quadrature
    // points
    const QGauss<dim> quadrature_formula (parameters.temperature_degree+1);
    const unsigned int n_q_points = quadrature_formula.size();

    const FEValuesExtractors::Scalar field
      = (advection_field.is_temperature()
         ?
         introspection.extractors.temperature
         :
         introspection.extractors.compositional_fields[advection_field.compositional_variable]
        );

    FEValues<dim> fe_values (finite_element, quadrature_formula,
                             update_values | update_JxW_values);
    std::vector<double> old_field_values(n_q_points);
    std::vector<double> old_old_field_values(n_q_points);

    double min_entropy = std::numeric_limits<double>::max(),
           max_entropy = -std::numeric_limits<double>::max(),
           area = 0,
           entropy_integrated = 0;

    // loop over all locally owned cells and evaluate the entropy
    // at all quadrature points. keep a running tally of the
    // integral over the entropy as well as the area and the
    // maximal and minimal entropy
    typename DoFHandler<dim>::active_cell_iterator
    cell = dof_handler.begin_active(),
    endc = dof_handler.end();
    for (; cell!=endc; ++cell)
      if (cell->is_locally_owned())
        {
          fe_values.reinit (cell);
          fe_values[field].get_function_values (old_solution,
                                                old_field_values);
          fe_values[field].get_function_values (old_old_solution,
                                                old_old_field_values);
          for (unsigned int q=0; q<n_q_points; ++q)
            {
              const double T = (old_field_values[q] +
                                old_old_field_values[q]) / 2;
              const double entropy = ((T-average_field) *
                                      (T-average_field));

              min_entropy = std::min (min_entropy, entropy);
              max_entropy = std::max (max_entropy, entropy);

              area += fe_values.JxW(q);
              entropy_integrated += fe_values.JxW(q) * entropy;
            }
        }

    // do MPI data exchange: we need to sum over
    // the two integrals (area,
    // entropy_integrated), and get the extrema
    // for maximum and minimum. combine
    // MPI_Allreduce for two values since that is
    // an expensive operation
    const double local_for_sum[2] = { entropy_integrated, area },
                                    local_for_max[2] = { -min_entropy, max_entropy };
    double global_for_sum[2], global_for_max[2];

    dealii::Utilities::MPI::sum (local_for_sum, mpi_communicator, global_for_sum);
    dealii::Utilities::MPI::max (local_for_max, mpi_communicator, global_for_max);

    const double average_entropy = global_for_sum[0] / global_for_sum[1];

    // return the maximal deviation of the entropy everywhere from the
    // average value
    return std::max(global_for_max[1] - average_entropy,
                    average_entropy - (-global_for_max[0]));
  }

  template <int dim>
  void
  Simulator<dim>::
  compute_advection_system_residual(internal::Assembly::Scratch::AdvectionSystem<dim> &scratch,
                                    const double                        average_field,
                                    const AdvectionField               &advection_field,
                                    double                             &max_residual,
                                    double                             &max_velocity,
                                    double                             &max_density,
                                    double                             &max_specific_heat,
                                    double                             &max_conductivity) const
  {
    const unsigned int n_q_points = scratch.old_field_values->size();

    HeatingModel::HeatingModelOutputs heating_model_outputs(n_q_points, parameters.n_compositional_fields);
    heating_model_manager.evaluate(scratch.explicit_material_model_inputs,
                                   scratch.explicit_material_model_outputs,
                                   heating_model_outputs);

    for (unsigned int q=0; q < n_q_points; ++q)
      {
        const Tensor<1,dim> u = (scratch.old_velocity_values[q] +
                                 scratch.old_old_velocity_values[q]) / 2;

        const double dField_dt = (old_time_step == 0.0) ? 0 :
                                 (
                                   ((*scratch.old_field_values)[q] - (*scratch.old_old_field_values)[q])
                                   / old_time_step);
        const double u_grad_field = u * (scratch.old_field_grads[q] +
                                         scratch.old_old_field_grads[q]) / 2;

        const double density              = ((advection_field.is_temperature())
                                             ? scratch.explicit_material_model_outputs.densities[q] : 1.0);
        const double conductivity = ((advection_field.is_temperature()) ? scratch.explicit_material_model_outputs.thermal_conductivities[q] : 0.0);
        const double c_P                  = ((advection_field.is_temperature()) ? scratch.explicit_material_model_outputs.specific_heat[q] : 1.0);
        const double k_Delta_field = conductivity
                                     * (scratch.old_field_laplacians[q] +
                                        scratch.old_old_field_laplacians[q]) / 2;

        const double field = ((*scratch.old_field_values)[q] + (*scratch.old_old_field_values)[q]) / 2;


        const double gamma =
          ((advection_field.is_temperature())
           ?
           heating_model_outputs.heating_source_terms[q]
           :
           0.0);

        const double latent_heat_LHS =
          ((advection_field.is_temperature())
           ?
           heating_model_outputs.lhs_latent_heat_terms[q]
           :
           0.0);

        const double dreaction_term_dt =
          (advection_field.is_temperature() || old_time_step == 0)
          ?
          0.0
          :
          (scratch.explicit_material_model_outputs.reaction_terms[q][advection_field.compositional_variable]
           / old_time_step);

        double residual
          = std::abs((density * c_P + latent_heat_LHS) * (dField_dt + u_grad_field) - k_Delta_field - gamma
                     - dreaction_term_dt);

        if (parameters.stabilization_alpha == 2)
          residual *= std::abs(field - average_field);

        max_residual = std::max      (residual,        max_residual);
        max_velocity = std::max      (std::sqrt (u*u), max_velocity);
        max_density  = std::max      (density,         max_density);
        max_specific_heat = std::max (c_P,             max_specific_heat);
        max_conductivity = std::max  (conductivity,    max_conductivity);
      }
  }


  template <int dim>
  double
  Simulator<dim>::
  compute_viscosity (internal::Assembly::Scratch::AdvectionSystem<dim> &scratch,
                     const double                        global_u_infty,
                     const double                        global_field_variation,
                     const double                        average_field,
                     const double                        global_entropy_variation,
                     const double                        cell_diameter,
                     const AdvectionField     &advection_field) const
  {
    double max_residual = 0;
    double max_velocity = 0;
    double max_density = 0;
    double max_specific_heat = 0;
    double max_conductivity = 0;

    compute_advection_system_residual(scratch,
                                      average_field,
                                      advection_field,
                                      max_residual,
                                      max_velocity,
                                      max_density,
                                      max_specific_heat,
                                      max_conductivity);

    // If the velocity is 0 we have to assume a sensible velocity to calculate
    // an artificial diffusion. We choose similar to nondimensional
    // formulations: v ~ thermal_diffusivity / length_scale, which cancels
    // the density and specific heat from the entropy formulation. It seems
    // surprising at first that only the conductivity remains, but remember
    // that this actually *is* an additional artificial diffusion.
    if (std::abs(global_u_infty) < 1e-50)
      return parameters.stabilization_beta *
             max_conductivity / geometry_model->length_scale() *
             cell_diameter;

    const double max_viscosity = parameters.stabilization_beta *
                                 max_density *
                                 max_specific_heat *
                                 max_velocity * cell_diameter;

    if (timestep_number <= 1
        || std::abs(global_entropy_variation) < 1e-50
        || std::abs(global_field_variation) < 1e-50)
      // we don't have sensible timesteps during the first two iterations
      // and we can not divide by the entropy_variation if it is zero
      return max_viscosity;
    else
      {
        Assert (old_time_step > 0, ExcInternalError());

        double entropy_viscosity;
        if (parameters.stabilization_alpha == 2)
          entropy_viscosity = (parameters.stabilization_c_R *
                               cell_diameter * cell_diameter *
                               max_residual /
                               global_entropy_variation);
        else
          entropy_viscosity = (parameters.stabilization_c_R *
                               cell_diameter * global_Omega_diameter *
                               max_velocity * max_residual /
                               (global_u_infty * global_field_variation));


        return std::min (max_viscosity, entropy_viscosity);
      }
  }

  template <int dim>
  template <typename T>
  void
  Simulator<dim>::
  get_artificial_viscosity (Vector<T> &viscosity_per_cell,
                            const AdvectionField &advection_field) const
  {
    Assert(viscosity_per_cell.size()==triangulation.n_active_cells(), ExcInternalError());

    if (advection_field.field_type == AdvectionField::compositional_field)
      Assert(parameters.n_compositional_fields > advection_field.compositional_variable, ExcInternalError());

    viscosity_per_cell = 0.0;

    const std::pair<double,double>
    global_field_range = get_extrapolated_advection_field_range (advection_field);
    double global_entropy_variation = get_entropy_variation ((global_field_range.first +
                                                              global_field_range.second) / 2,
                                                             advection_field);
    double global_max_velocity = get_maximal_velocity(old_solution);


    internal::Assembly::Scratch::
    AdvectionSystem<dim> scratch (finite_element,
                                  finite_element.base_element(advection_field.base_element(introspection)),
                                  mapping,
                                  QGauss<dim>((advection_field.is_temperature()
                                               ?
                                               parameters.temperature_degree
                                               :
                                               parameters.composition_degree)
                                              +
                                              (parameters.stokes_velocity_degree+1)/2),
                                  parameters.n_compositional_fields);

    typename DoFHandler<dim>::active_cell_iterator cell = dof_handler.begin_active();
    for (unsigned int cellidx=0; cellidx<triangulation.n_active_cells(); ++cellidx, ++cell)
      {
        if (!cell->is_locally_owned()
            || (parameters.use_artificial_viscosity_smoothing  == true  &&  cell->is_artificial()))
          {
            viscosity_per_cell[cellidx]=-1;
            continue;
          }
        cell->set_user_index(cellidx);

        const unsigned int n_q_points    = scratch.finite_element_values.n_quadrature_points;

        // also have the number of dofs that correspond just to the element for
        // the system we are currently trying to assemble
        const unsigned int advection_dofs_per_cell = scratch.phi_field.size();
        (void)advection_dofs_per_cell;
        Assert (advection_dofs_per_cell < scratch.finite_element_values.get_fe().dofs_per_cell, ExcInternalError());
        Assert (scratch.grad_phi_field.size() == advection_dofs_per_cell, ExcInternalError());
        Assert (scratch.phi_field.size() == advection_dofs_per_cell, ExcInternalError());

        const FEValuesExtractors::Scalar solution_field
          = (advection_field.is_temperature()
             ?
             introspection.extractors.temperature
             :
             introspection.extractors.compositional_fields[advection_field.compositional_variable]);

        scratch.finite_element_values.reinit (cell);

        // get all dof indices on the current cell, then extract those
        // that correspond to the solution_field we are interested in
        cell->get_dof_indices (scratch.local_dof_indices);

        // initialize all of the scratch fields for further down
        scratch.finite_element_values[introspection.extractors.temperature].get_function_values (old_solution,
            scratch.old_temperature_values);
        scratch.finite_element_values[introspection.extractors.temperature].get_function_values (old_old_solution,
            scratch.old_old_temperature_values);

        scratch.finite_element_values[introspection.extractors.velocities].get_function_symmetric_gradients (old_solution,
            scratch.old_strain_rates);
        scratch.finite_element_values[introspection.extractors.velocities].get_function_symmetric_gradients (old_old_solution,
            scratch.old_old_strain_rates);

        scratch.finite_element_values[introspection.extractors.pressure].get_function_values (old_solution,
            scratch.old_pressure);
        scratch.finite_element_values[introspection.extractors.pressure].get_function_values (old_old_solution,
            scratch.old_old_pressure);

        for (unsigned int c=0; c<parameters.n_compositional_fields; ++c)
          {
            scratch.finite_element_values[introspection.extractors.compositional_fields[c]].get_function_values(old_solution,
                scratch.old_composition_values[c]);
            scratch.finite_element_values[introspection.extractors.compositional_fields[c]].get_function_values(old_old_solution,
                scratch.old_old_composition_values[c]);
          }

        scratch.finite_element_values[introspection.extractors.velocities].get_function_values (old_solution,
            scratch.old_velocity_values);
        scratch.finite_element_values[introspection.extractors.velocities].get_function_values (old_old_solution,
            scratch.old_old_velocity_values);
        scratch.finite_element_values[introspection.extractors.velocities].get_function_values(current_linearization_point,
            scratch.current_velocity_values);

        scratch.finite_element_values[introspection.extractors.pressure].get_function_gradients (old_solution,
            scratch.old_pressure_gradients);
        scratch.finite_element_values[introspection.extractors.pressure].get_function_gradients (old_old_solution,
            scratch.old_old_pressure_gradients);


        scratch.old_field_values = (advection_field.is_temperature()
                                    ?
                                    &scratch.old_temperature_values
                                    :
                                    &scratch.old_composition_values[advection_field.compositional_variable]);
        scratch.old_old_field_values = (advection_field.is_temperature()
                                        ?
                                        &scratch.old_old_temperature_values
                                        :
                                        &scratch.old_old_composition_values[advection_field.compositional_variable]);

        scratch.finite_element_values[solution_field].get_function_gradients (old_solution,
                                                                              scratch.old_field_grads);
        scratch.finite_element_values[solution_field].get_function_gradients (old_old_solution,
                                                                              scratch.old_old_field_grads);

        scratch.finite_element_values[solution_field].get_function_laplacians (old_solution,
                                                                               scratch.old_field_laplacians);
        scratch.finite_element_values[solution_field].get_function_laplacians (old_old_solution,
                                                                               scratch.old_old_field_laplacians);

        for (unsigned int q=0; q<n_q_points; ++q)
          {
            scratch.explicit_material_model_inputs.temperature[q] = (scratch.old_temperature_values[q] + scratch.old_old_temperature_values[q]) / 2;
            scratch.explicit_material_model_inputs.position[q] = scratch.finite_element_values.quadrature_point(q);
            scratch.explicit_material_model_inputs.pressure[q] = (scratch.old_pressure[q] + scratch.old_old_pressure[q]) / 2;
            scratch.explicit_material_model_inputs.velocity[q] = (scratch.old_velocity_values[q] + scratch.old_old_velocity_values[q]) / 2;
            scratch.explicit_material_model_inputs.pressure_gradient[q] = (scratch.old_pressure_gradients[q] + scratch.old_old_pressure_gradients[q]) / 2;

            for (unsigned int c=0; c<parameters.n_compositional_fields; ++c)
              scratch.explicit_material_model_inputs.composition[q][c] = (scratch.old_composition_values[c][q] + scratch.old_old_composition_values[c][q]) / 2;
            scratch.explicit_material_model_inputs.strain_rate[q] = (scratch.old_strain_rates[q] + scratch.old_old_strain_rates[q]) / 2;
          }
        scratch.explicit_material_model_inputs.cell = &cell;

        material_model->evaluate(scratch.explicit_material_model_inputs,scratch.explicit_material_model_outputs);
        MaterialModel::MaterialAveraging::average (parameters.material_averaging,
                                                   cell,
                                                   scratch.finite_element_values.get_quadrature(),
                                                   scratch.finite_element_values.get_mapping(),
                                                   scratch.explicit_material_model_outputs);

        viscosity_per_cell[cellidx] = compute_viscosity(scratch,
                                                        global_max_velocity,
                                                        global_field_range.second - global_field_range.first,
                                                        0.5 * (global_field_range.second + global_field_range.first),
                                                        global_entropy_variation,
                                                        cell->diameter(),
                                                        advection_field);
      }

    // if set to true, the maximum of the artificial viscosity in the cell as well
    // as the neighbors of the cell is computed and used instead
    if (parameters.use_artificial_viscosity_smoothing  == true)
      {
        Vector<T> viscosity_per_cell_temp;
        viscosity_per_cell_temp.reinit(triangulation.n_active_cells());

        viscosity_per_cell_temp = viscosity_per_cell;
        typename DoFHandler<dim>::active_cell_iterator
        cell,
        end_cell = dof_handler.end();
        for (cell = dof_handler.begin_active(); cell!=end_cell; ++cell)
          {
            if (cell->is_locally_owned())
              for (unsigned int face_no=0; face_no<GeometryInfo<dim>::faces_per_cell; ++face_no)
                if (cell->at_boundary(face_no) == false)
                  {
                    if (cell->neighbor(face_no)->active())
                      viscosity_per_cell[cell->user_index()] = std::max(viscosity_per_cell[cell->user_index()],
                                                                        viscosity_per_cell_temp[cell->neighbor(face_no)->user_index()]);
                    else
                      for (unsigned int l=0; l<cell->neighbor(face_no)->n_children(); l++)
                        if (cell->neighbor(face_no)->child(l)->active())
                          viscosity_per_cell[cell->user_index()] = std::max(viscosity_per_cell[cell->user_index()],
                                                                            viscosity_per_cell_temp[cell->neighbor(face_no)->child(l)->user_index()]);
                  }
          }
      }
  }



  template <int dim>
  void
  Simulator<dim>::
  compute_material_model_input_values (const LinearAlgebra::BlockVector                            &input_solution,
                                       const FEValuesBase<dim>                                     &input_finite_element_values,
                                       const typename DoFHandler<dim>::active_cell_iterator        &cell,
                                       const bool                                                   compute_strainrate,
                                       MaterialModel::MaterialModelInputs<dim> &material_model_inputs) const
  {
    const unsigned int n_q_points = material_model_inputs.temperature.size();

    material_model_inputs.position = input_finite_element_values.get_quadrature_points();

    input_finite_element_values[introspection.extractors.temperature].get_function_values (input_solution,
        material_model_inputs.temperature);
    input_finite_element_values[introspection.extractors.pressure].get_function_values(input_solution,
        material_model_inputs.pressure);
    input_finite_element_values[introspection.extractors.velocities].get_function_values(input_solution,
        material_model_inputs.velocity);
    input_finite_element_values[introspection.extractors.pressure].get_function_gradients (input_solution,
        material_model_inputs.pressure_gradient);

    // only the viscosity in the material can depend on the strain_rate
    // if this is not needed, we can save some time here. By setting the
    // length of the strain_rate vector to 0, we signal to evaluate()
    // that we do not need to access the viscosity.
    if (compute_strainrate)
      input_finite_element_values[introspection.extractors.velocities].get_function_symmetric_gradients(input_solution,
          material_model_inputs.strain_rate);
    else
      material_model_inputs.strain_rate.resize(0);

    // the values of the compositional fields are stored as blockvectors for each field
    // we have to extract them in this structure
    std::vector<std::vector<double> > composition_values (parameters.n_compositional_fields,
                                                          std::vector<double> (n_q_points));

    for (unsigned int c=0; c<parameters.n_compositional_fields; ++c)
      input_finite_element_values[introspection.extractors.compositional_fields[c]].get_function_values(input_solution,
          composition_values[c]);

    // then we copy these values to exchange the inner and outer vector, because for the material
    // model we need a vector with values of all the compositional fields for every quadrature point
    for (unsigned int q=0; q<n_q_points; ++q)
      for (unsigned int c=0; c<parameters.n_compositional_fields; ++c)
        material_model_inputs.composition[q][c] = composition_values[c][q];

    material_model_inputs.cell = &cell;
  }



  template <int dim>
  Simulator<dim>::Assemblers::Properties::Properties ()
    :
    need_face_material_model_data (false),
    needed_update_flags ()
  {}



  /**
   * A namespace for the definition of sub-namespaces in which we
   * implement assemblers for the various terms in the linear systems
   * ASPECT solves.
   */
  namespace Assemblers
  {
    /**
     * A class for the definition of functions that implement the
     * linear system terms for the *complete* compressible or
     * incompressible equations.
     */
    template <int dim>
    class CompleteEquations : public aspect::internal::Assembly::Assemblers::AssemblerBase<dim>,
      public SimulatorAccess<dim>
    {
      public:
        void
        local_assemble_stokes_preconditioner (const double                                             pressure_scaling,
                                              internal::Assembly::Scratch::StokesPreconditioner<dim>  &scratch,
                                              internal::Assembly::CopyData::StokesPreconditioner<dim> &data) const
        {
          const Introspection<dim> &introspection = this->introspection();
          const FiniteElement<dim> &fe = scratch.finite_element_values.get_fe();
          const unsigned int   dofs_per_cell   = fe.dofs_per_cell;
          const unsigned int   n_q_points      = scratch.finite_element_values.n_quadrature_points;

          for (unsigned int q = 0; q < n_q_points; ++q)
            {
              for (unsigned int k = 0; k < dofs_per_cell; ++k)
                {
                  scratch.grads_phi_u[k] =
                    scratch.finite_element_values[introspection.extractors
                                                  .velocities].symmetric_gradient(k, q);
                  scratch.phi_p[k] = scratch.finite_element_values[introspection
                                                                   .extractors.pressure].value(k, q);
                }
              const double eta = scratch.material_model_outputs.viscosities[q];
              const SymmetricTensor<4, dim> &stress_strain_director = scratch
                                                                      .material_model_outputs.stress_strain_directors[q];
              const bool use_tensor = (stress_strain_director
                                       != dealii::identity_tensor<dim>());
              for (unsigned int i = 0; i < dofs_per_cell; ++i)
                for (unsigned int j = 0; j < dofs_per_cell; ++j)
                  if (fe.system_to_component_index(i).first ==
                      fe.system_to_component_index(j).first)
                    data.local_matrix(i, j) += ((
                                                  use_tensor ?
                                                  eta * (scratch.grads_phi_u[i]
                                                         * stress_strain_director
                                                         * scratch.grads_phi_u[j]) :
                                                  eta * (scratch.grads_phi_u[i]
                                                         * scratch.grads_phi_u[j]))
                                                + (1. / eta) * pressure_scaling
                                                * pressure_scaling
                                                * (scratch.phi_p[i] * scratch
                                                   .phi_p[j]))
                                               * scratch.finite_element_values.JxW(
                                                 q);
            }
        }



        void
        local_assemble_stokes_system_compressible (const double                                     pressure_scaling,
                                                   const bool                                       rebuild_stokes_matrix,
                                                   internal::Assembly::Scratch::StokesSystem<dim>  &scratch,
                                                   internal::Assembly::CopyData::StokesSystem<dim> &data) const
        {
          const Introspection<dim> &introspection = this->introspection();
          const unsigned int dofs_per_cell = scratch.finite_element_values.get_fe().dofs_per_cell;
          const unsigned int n_q_points    = scratch.finite_element_values.n_quadrature_points;

          for (unsigned int q=0; q<n_q_points; ++q)
            {
              for (unsigned int k=0; k<dofs_per_cell; ++k)
                {
                  scratch.phi_u[k] = scratch.finite_element_values[introspection.extractors.velocities].value (k,q);
                  scratch.phi_p[k] = scratch.finite_element_values[introspection.extractors.pressure].value (k, q);
                  if (rebuild_stokes_matrix)
                    {
                      scratch.grads_phi_u[k] = scratch.finite_element_values[introspection.extractors.velocities].symmetric_gradient(k,q);
                      scratch.div_phi_u[k]   = scratch.finite_element_values[introspection.extractors.velocities].divergence (k, q);
                    }
                }

              // Viscosity scalar
              const double eta = (rebuild_stokes_matrix
                                  ?
                                  scratch.material_model_outputs.viscosities[q]
                                  :
                                  std::numeric_limits<double>::quiet_NaN());

              const SymmetricTensor<4,dim> &stress_strain_director =
                scratch.material_model_outputs.stress_strain_directors[q];
              const bool use_tensor = (stress_strain_director !=  dealii::identity_tensor<dim> ());

              const Tensor<1,dim>
              gravity = this->get_gravity_model().gravity_vector (scratch.finite_element_values.quadrature_point(q));

              const double compressibility
                = scratch.material_model_outputs.compressibilities[q];
              const double density = scratch.material_model_outputs.densities[q];

              if (rebuild_stokes_matrix)
                for (unsigned int i=0; i<dofs_per_cell; ++i)
                  for (unsigned int j=0; j<dofs_per_cell; ++j)
                    data.local_matrix(i,j) += ( (use_tensor ?
                                                 eta * 2.0 * (scratch.grads_phi_u[i] * stress_strain_director * scratch.grads_phi_u[j])
                                                 :
                                                 eta * 2.0 * (scratch.grads_phi_u[i] * scratch.grads_phi_u[j]))
                                                - (use_tensor ?
                                                   eta * 2.0/3.0 * (scratch.div_phi_u[i] * trace(stress_strain_director * scratch.grads_phi_u[j]))
                                                   :
                                                   eta * 2.0/3.0 * (scratch.div_phi_u[i] * scratch.div_phi_u[j])
                                                  )
                                                - (pressure_scaling *
                                                   scratch.div_phi_u[i] * scratch.phi_p[j])
                                                // finally the term -div(u). note the negative sign to make this
                                                // operator adjoint to the grad(p) term
                                                - (pressure_scaling *
                                                   scratch.phi_p[i] * scratch.div_phi_u[j]))
                                              * scratch.finite_element_values.JxW(q);

              for (unsigned int i=0; i<dofs_per_cell; ++i)
                data.local_rhs(i) += (
                                       (density * gravity * scratch.phi_u[i])
                                       +
                                       // add the term that results from the compressibility. compared
                                       // to the manual, this term seems to have the wrong sign, but this
                                       // is because we negate the entire equation to make sure we get
                                       // -div(u) as the adjoint operator of grad(p) (see above where
                                       // we assemble the matrix)
                                       (pressure_scaling *
                                        compressibility * density *
                                        (scratch.velocity_values[q] * gravity) *
                                        scratch.phi_p[i])
                                     )
                                     * scratch.finite_element_values.JxW(q);
            }
        }



        void
        local_assemble_stokes_system_incompressible (const double                                     pressure_scaling,
                                                     const bool                                       rebuild_stokes_matrix,
                                                     internal::Assembly::Scratch::StokesSystem<dim>  &scratch,
                                                     internal::Assembly::CopyData::StokesSystem<dim> &data) const
        {
          const Introspection<dim> &introspection = this->introspection();
          const unsigned int dofs_per_cell = scratch.finite_element_values.get_fe().dofs_per_cell;
          const unsigned int n_q_points    = scratch.finite_element_values.n_quadrature_points;

          for (unsigned int q=0; q<n_q_points; ++q)
            {
              for (unsigned int k=0; k<dofs_per_cell; ++k)
                {
                  scratch.phi_u[k] = scratch.finite_element_values[introspection.extractors.velocities].value (k,q);
                  scratch.phi_p[k] = scratch.finite_element_values[introspection.extractors.pressure].value (k, q);
                  if (rebuild_stokes_matrix)
                    {
                      scratch.grads_phi_u[k] = scratch.finite_element_values[introspection.extractors.velocities].symmetric_gradient(k,q);
                      scratch.div_phi_u[k]   = scratch.finite_element_values[introspection.extractors.velocities].divergence (k, q);
                    }
                }

              // Viscosity scalar
              const double eta = (rebuild_stokes_matrix
                                  ?
                                  scratch.material_model_outputs.viscosities[q]
                                  :
                                  std::numeric_limits<double>::quiet_NaN());

              const SymmetricTensor<4,dim> &stress_strain_director =
                scratch.material_model_outputs.stress_strain_directors[q];
              const bool use_tensor = (stress_strain_director !=  dealii::identity_tensor<dim> ());

              const Tensor<1,dim>
              gravity = this->get_gravity_model().gravity_vector (scratch.finite_element_values.quadrature_point(q));

              const double density = scratch.material_model_outputs.densities[q];

              if (rebuild_stokes_matrix)
                for (unsigned int i=0; i<dofs_per_cell; ++i)
                  for (unsigned int j=0; j<dofs_per_cell; ++j)
                    data.local_matrix(i,j) += ( (use_tensor ?
                                                 eta * 2.0 * (scratch.grads_phi_u[i] * stress_strain_director * scratch.grads_phi_u[j])
                                                 :
                                                 eta * 2.0 * (scratch.grads_phi_u[i] * scratch.grads_phi_u[j]))
                                                - (pressure_scaling *
                                                   scratch.div_phi_u[i] * scratch.phi_p[j])
                                                // finally the term -div(u). note the negative sign to make this
                                                // operator adjoint to the grad(p) term
                                                - (pressure_scaling *
                                                   scratch.phi_p[i] * scratch.div_phi_u[j]))
                                              * scratch.finite_element_values.JxW(q);

              for (unsigned int i=0; i<dofs_per_cell; ++i)
                data.local_rhs(i) += (density * gravity * scratch.phi_u[i])
                                     * scratch.finite_element_values.JxW(q);
            }
        }
    };


    /**
     * A namespace for the definition of functions that implement various
     * other terms that need to occasionally or always be assembled.
     */
    namespace OtherTerms
    {
      template <int dim>
      void
      pressure_rhs_compatibility_modification (const SimulatorAccess<dim>                      &simulator_access,
                                               internal::Assembly::Scratch::StokesSystem<dim>  &scratch,
                                               internal::Assembly::CopyData::StokesSystem<dim> &data)
      {
        const Introspection<dim> &introspection = simulator_access.introspection();

        const unsigned int dofs_per_cell = scratch.finite_element_values.get_fe().dofs_per_cell;
        const unsigned int n_q_points    = scratch.finite_element_values.n_quadrature_points;

        for (unsigned int q=0; q<n_q_points; ++q)
          for (unsigned int i=0; i<dofs_per_cell; ++i)
            {
              scratch.phi_p[i] = scratch.finite_element_values[introspection.extractors.pressure].value (i, q);
              data.local_pressure_shape_function_integrals(i) += scratch.phi_p[i] * scratch.finite_element_values.JxW(q);
            }
      }



      template <int dim>
      void
      traction_boundary_conditions (const SimulatorAccess<dim>                           &simulator_access,
                                    const typename DoFHandler<dim>::active_cell_iterator &cell,
                                    const unsigned int                                    face_no,
                                    internal::Assembly::Scratch::StokesSystem<dim>       &scratch,
                                    internal::Assembly::CopyData::StokesSystem<dim>      &data)
      {
        const Introspection<dim> &introspection = simulator_access.introspection();


        // see if any of the faces are traction boundaries for which
        // we need to assemble force terms for the right hand side
        const unsigned int dofs_per_cell = scratch.finite_element_values.get_fe().dofs_per_cell;
        if (simulator_access.get_traction_boundary_conditions()
            .find (
#if DEAL_II_VERSION_GTE(8,3,0)
              cell->face(face_no)->boundary_id()
#else
              cell->face(face_no)->boundary_indicator()
#endif
            )
            !=
            simulator_access.get_traction_boundary_conditions().end())
          {
            scratch.face_finite_element_values.reinit (cell, face_no);

            for (unsigned int q=0; q<scratch.face_finite_element_values.n_quadrature_points; ++q)
              {
                const Tensor<1,dim> traction
                  = simulator_access.get_traction_boundary_conditions().find(
#if DEAL_II_VERSION_GTE(8,3,0)
                      cell->face(face_no)->boundary_id()
#else
                      cell->face(face_no)->boundary_indicator()
#endif
                    )->second
                    ->traction (scratch.face_finite_element_values.quadrature_point(q),
                                scratch.face_finite_element_values.normal_vector(q));
                for (unsigned int i=0; i<dofs_per_cell; ++i)
                  data.local_rhs(i) += scratch.face_finite_element_values[introspection.extractors.velocities].value(i,q) *
                                       traction *
                                       scratch.face_finite_element_values.JxW(q);
              }
          }
      }



      template <int dim>
      void
      free_boundary_stokes_contribution (const typename DoFHandler<dim>::active_cell_iterator &cell,
                                         typename Simulator<dim>::FreeSurfaceHandler          &free_surface,
                                         internal::Assembly::CopyData::StokesSystem<dim>      &data)
      {
        free_surface.apply_stabilization(cell, data.local_matrix);
      }
    }
  }


  template <int dim>
  void
  Simulator<dim>::
  set_assemblers ()
  {
    // create an object for the complete equations assembly; add its
    // member functions to the signals and add the object the list
    // of assembler objects
    aspect::Assemblers::CompleteEquations<dim> *complete_equation_assembler
      = new aspect::Assemblers::CompleteEquations<dim>();

    assemblers.local_assemble_stokes_preconditioner
    .connect (std_cxx11::bind(&aspect::Assemblers::CompleteEquations<dim>::local_assemble_stokes_preconditioner,
                              std_cxx11::cref (*complete_equation_assembler),
                              std_cxx11::_1, std_cxx11::_2, std_cxx11::_3));

    if (material_model->is_compressible())
      assemblers.local_assemble_stokes_system
      .connect (std_cxx11::bind(&aspect::Assemblers::CompleteEquations<dim>::local_assemble_stokes_system_compressible,
                                std_cxx11::cref (*complete_equation_assembler),
                                // discard cell,
                                std_cxx11::_2,
                                std_cxx11::_3,
                                std_cxx11::_4,
                                std_cxx11::_5));
    else
      assemblers.local_assemble_stokes_system
      .connect (std_cxx11::bind(&aspect::Assemblers::CompleteEquations<dim>::local_assemble_stokes_system_incompressible,
                                std_cxx11::cref (*complete_equation_assembler),
                                // discard cell,
                                std_cxx11::_2,
                                std_cxx11::_3,
                                std_cxx11::_4,
                                std_cxx11::_5));
    assembler_objects.push_back (std_cxx11::unique_ptr<internal::Assembly::Assemblers::AssemblerBase<dim> >
                                 (complete_equation_assembler));


    // add the terms for traction boundary conditions
    assemblers.local_assemble_stokes_system_on_boundary_face
    .connect (std_cxx11::bind(&aspect::Assemblers::OtherTerms::traction_boundary_conditions<dim>,
                              SimulatorAccess<dim>(*this),
                              std_cxx11::_1,
                              std_cxx11::_2,
                              // discard pressure_scaling,
                              // discard rebuild_stokes_matrix,
                              std_cxx11::_5,
                              std_cxx11::_6));

    // and, if necessary, the function that computes stabilization terms for free boundaries
    if (parameters.free_surface_enabled)
      assemblers.local_assemble_stokes_system
      .connect (std_cxx11::bind(&aspect::Assemblers::OtherTerms::free_boundary_stokes_contribution<dim>,
                                std_cxx11::_1,
                                std_cxx11::ref(*free_surface.get()),
                                // discard pressure_scaling,
                                // discard rebuild_stokes_matrix,
                                // discard scratch object,
                                std_cxx11::_5));

    // add the terms necessary to normalize the pressure
    if (do_pressure_rhs_compatibility_modification)
      assemblers.local_assemble_stokes_system
      .connect (std_cxx11::bind(&aspect::Assemblers::OtherTerms::pressure_rhs_compatibility_modification<dim>,
                                SimulatorAccess<dim>(*this),
                                // discard cell,
                                // discard pressure_scaling,
                                // discard rebuild_stokes_matrix,
                                std_cxx11::_4,
                                std_cxx11::_5));

    // ensure that all assembler objects have access to the SimulatorAccess
    // base class
    for (unsigned int i=0; i<assembler_objects.size(); ++i)
      if (SimulatorAccess<dim> *p = dynamic_cast<SimulatorAccess<dim>*>(assembler_objects[i].get()))
        p->initialize_simulator(*this);
  }



  template <int dim>
  void
  Simulator<dim>::
  local_assemble_stokes_preconditioner (const typename DoFHandler<dim>::active_cell_iterator &cell,
                                        internal::Assembly::Scratch::StokesPreconditioner<dim> &scratch,
                                        internal::Assembly::CopyData::StokesPreconditioner<dim> &data)
  {
    scratch.finite_element_values.reinit (cell);

    data.local_matrix = 0;

    compute_material_model_input_values (current_linearization_point,
                                         scratch.finite_element_values,
                                         cell,
                                         true,
                                         scratch.material_model_inputs);

    material_model->evaluate(scratch.material_model_inputs,
                             scratch.material_model_outputs);
    MaterialModel::MaterialAveraging::average (parameters.material_averaging,
                                               cell,
                                               scratch.finite_element_values.get_quadrature(),
                                               scratch.finite_element_values.get_mapping(),
                                               scratch.material_model_outputs);

    // trigger the invocation of the various functions that actually do
    // all of the assembling
    assemblers.local_assemble_stokes_preconditioner(pressure_scaling, scratch, data);

    cell->get_dof_indices (data.local_dof_indices);
  }



  template <int dim>
  void
  Simulator<dim>::
  copy_local_to_global_stokes_preconditioner (const internal::Assembly::CopyData::StokesPreconditioner<dim> &data)
  {
    current_constraints.distribute_local_to_global (data.local_matrix,
                                                    data.local_dof_indices,
                                                    system_preconditioner_matrix);
  }



  template <int dim>
  void
  Simulator<dim>::assemble_stokes_preconditioner ()
  {
    system_preconditioner_matrix = 0;

    const QGauss<dim> quadrature_formula(parameters.stokes_velocity_degree+1);

    typedef
    FilteredIterator<typename DoFHandler<dim>::active_cell_iterator>
    CellFilter;

    // determine which update flags to use for the cell integrals
    const UpdateFlags cell_update_flags
      = ((update_JxW_values |
          update_values |
          update_gradients |
          update_quadrature_points)
         |
         assemblers.stokes_preconditioner_assembler_properties.needed_update_flags);

    WorkStream::
    run (CellFilter (IteratorFilters::LocallyOwnedCell(),
                     dof_handler.begin_active()),
         CellFilter (IteratorFilters::LocallyOwnedCell(),
                     dof_handler.end()),
         std_cxx11::bind (&Simulator<dim>::
                          local_assemble_stokes_preconditioner,
                          this,
                          std_cxx11::_1,
                          std_cxx11::_2,
                          std_cxx11::_3),
         std_cxx11::bind (&Simulator<dim>::
                          copy_local_to_global_stokes_preconditioner,
                          this,
                          std_cxx11::_1),
         internal::Assembly::Scratch::
         StokesPreconditioner<dim> (finite_element, quadrature_formula,
                                    mapping,
                                    cell_update_flags,
                                    parameters.n_compositional_fields),
         internal::Assembly::CopyData::
         StokesPreconditioner<dim> (finite_element));

    system_preconditioner_matrix.compress(VectorOperation::add);
  }



  template <int dim>
  void
  Simulator<dim>::build_stokes_preconditioner ()
  {
    if (rebuild_stokes_preconditioner == false)
      return;

    if (parameters.use_direct_stokes_solver)
      return;

    computing_timer.enter_section ("   Build Stokes preconditioner");
    pcout << "   Rebuilding Stokes preconditioner..." << std::flush;

    // first assemble the raw matrices necessary for the preconditioner
    assemble_stokes_preconditioner ();

    // then extract the other information necessary to build the
    // AMG preconditioners for the A and M blocks
    std::vector<std::vector<bool> > constant_modes;
    DoFTools::extract_constant_modes (dof_handler,
                                      introspection.component_masks.velocities,
                                      constant_modes);

    Mp_preconditioner.reset (new LinearAlgebra::PreconditionILU());
    Amg_preconditioner.reset (new LinearAlgebra::PreconditionAMG());

    LinearAlgebra::PreconditionAMG::AdditionalData Amg_data;
#ifdef ASPECT_USE_PETSC
    Amg_data.symmetric_operator = false;
#else
    Amg_data.constant_modes = constant_modes;
    Amg_data.elliptic = true;
    Amg_data.higher_order_elements = true;

    // set the AMG parameters in a way that minimizes the run
    // time. compared to some of the deal.II tutorial programs, we
    // found that it pays off to set the aggregration threshold to
    // zero, especially for ill-conditioned problems with large
    // variations in the viscosity
    //
    // for extensive benchmarking of various settings of these
    // parameters and others, see
    // https://github.com/geodynamics/aspect/pull/234
    Amg_data.smoother_sweeps = 2;
    Amg_data.aggregation_threshold = 0.001;
#endif

    /*  The stabilization term for the free surface (Kaus et. al., 2010)
     *  makes changes to the system matrix which are of the same form as
     *  boundary stresses.  If these stresses are not also added to the
     *  system_preconditioner_matrix, then  if fails to be very good as a
     *  preconditioner.  Instead, we just pass the system_matrix to the
     *  AMG precondition initialization so that it builds the preconditioner
     *  directly from that. However, we still need the mass matrix for the
     *  pressure block which is assembled in the preconditioner matrix.
     *  So rather than build a different preconditioner matrix which only
     *  does the mass matrix, we just reuse the same system_preconditioner_matrix
     *  for the Mp_preconditioner block.  Maybe a bit messy*/
    Mp_preconditioner->initialize (system_preconditioner_matrix.block(1,1));
    if (parameters.free_surface_enabled)
      Amg_preconditioner->initialize (system_matrix.block(0,0),
                                      Amg_data);
    else
      Amg_preconditioner->initialize (system_preconditioner_matrix.block(0,0),
                                      Amg_data);

    rebuild_stokes_preconditioner = false;

    pcout << std::endl;
    computing_timer.exit_section();
  }


  template <int dim>
  void
  Simulator<dim>::
  local_assemble_stokes_system (const typename DoFHandler<dim>::active_cell_iterator &cell,
                                internal::Assembly::Scratch::StokesSystem<dim> &scratch,
                                internal::Assembly::CopyData::StokesSystem<dim> &data)
  {
    scratch.finite_element_values.reinit (cell);

    if (rebuild_stokes_matrix)
      data.local_matrix = 0;
    data.local_rhs = 0;
    if (do_pressure_rhs_compatibility_modification)
      data.local_pressure_shape_function_integrals = 0;

    // initialize the material model data on the cell
    compute_material_model_input_values (current_linearization_point,
                                         scratch.finite_element_values,
                                         cell,
                                         rebuild_stokes_matrix,
                                         scratch.material_model_inputs);

    material_model->evaluate(scratch.material_model_inputs,
                             scratch.material_model_outputs);
    MaterialModel::MaterialAveraging::average (parameters.material_averaging,
                                               cell,
                                               scratch.finite_element_values.get_quadrature(),
                                               scratch.finite_element_values.get_mapping(),
                                               scratch.material_model_outputs);

    scratch.finite_element_values[introspection.extractors.velocities].get_function_values(current_linearization_point,
        scratch.velocity_values);

    // trigger the invocation of the various functions that actually do
    // all of the assembling
    assemblers.local_assemble_stokes_system(cell, pressure_scaling, rebuild_stokes_matrix,
                                            scratch, data);

    // then also work on possible face terms. if necessary, initialize
    // the material model data on faces
    for (unsigned int face_no=0; face_no<GeometryInfo<dim>::faces_per_cell; ++face_no)
      if (cell->at_boundary(face_no))
        {
<<<<<<< HEAD
=======
          scratch.face_finite_element_values.reinit (cell, face_no);

>>>>>>> b5ac404b
          if (assemblers.stokes_system_assembler_on_boundary_face_properties.need_face_material_model_data)
            {
              compute_material_model_input_values (current_linearization_point,
                                                   scratch.face_finite_element_values,
                                                   cell,
                                                   rebuild_stokes_matrix,
                                                   scratch.face_material_model_inputs);

              material_model->evaluate(scratch.face_material_model_inputs,
                                       scratch.face_material_model_outputs);
//TODO: the following doesn't currently compile because the get_quadrature() call returns
//  a dim-1 dimensional quadrature
              // MaterialModel::MaterialAveraging::average (parameters.material_averaging,
              //                                            cell,
              //                                            scratch.face_finite_element_values.get_quadrature(),
              //                                            scratch.face_finite_element_values.get_mapping(),
              //                                            scratch.face_material_model_outputs);
            }

          assemblers.local_assemble_stokes_system_on_boundary_face(cell, face_no,
                                                                   pressure_scaling, rebuild_stokes_matrix,
                                                                   scratch, data);
        }


    cell->get_dof_indices (data.local_dof_indices);
  }



  template <int dim>
  void
  Simulator<dim>::
  copy_local_to_global_stokes_system (const internal::Assembly::CopyData::StokesSystem<dim> &data)
  {
    if (rebuild_stokes_matrix == true)
      current_constraints.distribute_local_to_global (data.local_matrix,
                                                      data.local_rhs,
                                                      data.local_dof_indices,
                                                      system_matrix,
                                                      system_rhs);
    else
      current_constraints.distribute_local_to_global (data.local_rhs,
                                                      data.local_dof_indices,
                                                      system_rhs);

    if (do_pressure_rhs_compatibility_modification)
      current_constraints.distribute_local_to_global (data.local_pressure_shape_function_integrals,
                                                      data.local_dof_indices,
                                                      pressure_shape_function_integrals);
  }



  template <int dim>
  void Simulator<dim>::assemble_stokes_system ()
  {
    computing_timer.enter_section ("   Assemble Stokes system");

    if (rebuild_stokes_matrix == true)
      system_matrix = 0;

    system_rhs = 0;
    if (do_pressure_rhs_compatibility_modification)
      pressure_shape_function_integrals = 0;

    const QGauss<dim>   quadrature_formula(parameters.stokes_velocity_degree+1);
    const QGauss<dim-1> face_quadrature_formula(parameters.stokes_velocity_degree+1);

    typedef
    FilteredIterator<typename DoFHandler<dim>::active_cell_iterator>
    CellFilter;

    // determine which updates flags we need on cells and faces
    const UpdateFlags cell_update_flags
      = (update_values    |
         update_gradients |
         update_quadrature_points  |
         update_JxW_values)
        |
        assemblers.stokes_system_assembler_properties.needed_update_flags;
    const UpdateFlags face_update_flags
      = (
          // see if we need to assemble traction boundary conditions.
          // only if so do we actually need to have an FEFaceValues object
          parameters.prescribed_traction_boundary_indicators.size() > 0
          ?
          update_values |
          update_quadrature_points |
          update_normal_vectors |
          update_JxW_values
          :
          UpdateFlags(0))
        |
        (assemblers.stokes_system_assembler_on_boundary_face_properties.need_face_material_model_data
         ?
         // if we need a material model input on the faces, we need to
         // also be able to compute the strain rate
         update_gradients
         :
         UpdateFlags(0))
        |
        assemblers.stokes_system_assembler_on_boundary_face_properties.needed_update_flags;

    WorkStream::
    run (CellFilter (IteratorFilters::LocallyOwnedCell(),
                     dof_handler.begin_active()),
         CellFilter (IteratorFilters::LocallyOwnedCell(),
                     dof_handler.end()),
         std_cxx11::bind (&Simulator<dim>::
                          local_assemble_stokes_system,
                          this,
                          std_cxx11::_1,
                          std_cxx11::_2,
                          std_cxx11::_3),
         std_cxx11::bind (&Simulator<dim>::
                          copy_local_to_global_stokes_system,
                          this,
                          std_cxx11::_1),
         internal::Assembly::Scratch::
         StokesSystem<dim> (finite_element, mapping, quadrature_formula,
                            face_quadrature_formula,
                            cell_update_flags,
                            face_update_flags,
                            parameters.n_compositional_fields),
         internal::Assembly::CopyData::
         StokesSystem<dim> (finite_element,
                            do_pressure_rhs_compatibility_modification));

    system_matrix.compress(VectorOperation::add);
    system_rhs.compress(VectorOperation::add);

    // if the model is compressible then we need to adjust the right hand
    // side of the equation to make it compatible with the matrix on the
    // left
    if (do_pressure_rhs_compatibility_modification)
      {
        pressure_shape_function_integrals.compress(VectorOperation::add);
        make_pressure_rhs_compatible(system_rhs);
      }


    // record that we have just rebuilt the matrix
    rebuild_stokes_matrix = false;

    computing_timer.exit_section();
  }

  template <int dim>
  void
  Simulator<dim>::build_advection_preconditioner(const AdvectionField &advection_field,
                                                 std_cxx11::shared_ptr<aspect::LinearAlgebra::PreconditionILU> &preconditioner)
  {
    switch (advection_field.field_type)
      {
        case AdvectionField::temperature_field:
        {
          computing_timer.enter_section ("   Build temperature preconditioner");
          break;
        }

        case AdvectionField::compositional_field:
        {
          computing_timer.enter_section ("   Build composition preconditioner");
          break;
        }

        default:
          Assert (false, ExcNotImplemented());
      }

    const unsigned int block_idx = advection_field.block_index(introspection);
    preconditioner.reset (new LinearAlgebra::PreconditionILU());
    preconditioner->initialize (system_matrix.block(block_idx, block_idx));
    computing_timer.exit_section();
  }


  template <int dim>
  void Simulator<dim>::
  local_assemble_advection_system (const AdvectionField     &advection_field,
                                   const Vector<double>           &viscosity_per_cell,
                                   const typename DoFHandler<dim>::active_cell_iterator &cell,
                                   internal::Assembly::Scratch::AdvectionSystem<dim> &scratch,
                                   internal::Assembly::CopyData::AdvectionSystem<dim> &data)
  {
    const bool use_bdf2_scheme = (timestep_number > 1);

    const unsigned int n_q_points    = scratch.finite_element_values.n_quadrature_points;

    // also have the number of dofs that correspond just to the element for
    // the system we are currently trying to assemble
    const unsigned int advection_dofs_per_cell = data.local_dof_indices.size();

    Assert (advection_dofs_per_cell < scratch.finite_element_values.get_fe().dofs_per_cell, ExcInternalError());
    Assert (scratch.grad_phi_field.size() == advection_dofs_per_cell, ExcInternalError());
    Assert (scratch.phi_field.size() == advection_dofs_per_cell, ExcInternalError());

    const unsigned int solution_component
      = (advection_field.is_temperature()
         ?
         introspection.component_indices.temperature
         :
         introspection.component_indices.compositional_fields[advection_field.compositional_variable]
        );

    const FEValuesExtractors::Scalar solution_field
      = (advection_field.is_temperature()
         ?
         introspection.extractors.temperature
         :
         introspection.extractors.compositional_fields[advection_field.compositional_variable]
        );

    scratch.finite_element_values.reinit (cell);

    // get all dof indices on the current cell, then extract those
    // that correspond to the solution_field we are interested in
    cell->get_dof_indices (scratch.local_dof_indices);
    for (unsigned int i=0; i<advection_dofs_per_cell; ++i)
      data.local_dof_indices[i] = scratch.local_dof_indices[scratch.finite_element_values.get_fe().component_to_system_index(solution_component, i)];

    data.local_matrix = 0;
    data.local_rhs = 0;

    scratch.finite_element_values[introspection.extractors.temperature].get_function_values (old_solution,
        scratch.old_temperature_values);
    scratch.finite_element_values[introspection.extractors.temperature].get_function_values (old_old_solution,
        scratch.old_old_temperature_values);

    scratch.finite_element_values[introspection.extractors.velocities].get_function_symmetric_gradients (old_solution,
        scratch.old_strain_rates);
    scratch.finite_element_values[introspection.extractors.velocities].get_function_symmetric_gradients (old_old_solution,
        scratch.old_old_strain_rates);
    scratch.finite_element_values[introspection.extractors.pressure].get_function_values (old_solution,
        scratch.old_pressure);
    scratch.finite_element_values[introspection.extractors.pressure].get_function_values (old_old_solution,
        scratch.old_old_pressure);
    for (unsigned int c=0; c<parameters.n_compositional_fields; ++c)
      {
        scratch.finite_element_values[introspection.extractors.compositional_fields[c]].get_function_values(old_solution,
            scratch.old_composition_values[c]);
        scratch.finite_element_values[introspection.extractors.compositional_fields[c]].get_function_values(old_old_solution,
            scratch.old_old_composition_values[c]);
      }
    scratch.finite_element_values[introspection.extractors.pressure].get_function_gradients (old_solution,
        scratch.old_pressure_gradients);
    scratch.finite_element_values[introspection.extractors.pressure].get_function_gradients (old_old_solution,
        scratch.old_old_pressure_gradients);

    scratch.finite_element_values[introspection.extractors.velocities].get_function_values (old_solution,
        scratch.old_velocity_values);
    scratch.finite_element_values[introspection.extractors.velocities].get_function_values (old_old_solution,
        scratch.old_old_velocity_values);
    scratch.finite_element_values[introspection.extractors.velocities].get_function_values(current_linearization_point,
        scratch.current_velocity_values);

    //get the mesh velocity, as we need to subtract it off of the advection systems
    if (parameters.free_surface_enabled)
      scratch.finite_element_values[introspection.extractors.velocities].get_function_values(free_surface->mesh_velocity,
          scratch.mesh_velocity_values);


    scratch.old_field_values = ((advection_field.is_temperature()) ? &scratch.old_temperature_values : &scratch.old_composition_values[advection_field.compositional_variable]);
    scratch.old_old_field_values = ((advection_field.is_temperature()) ? &scratch.old_old_temperature_values : &scratch.old_old_composition_values[advection_field.compositional_variable]);

    scratch.finite_element_values[solution_field].get_function_gradients (old_solution,
                                                                          scratch.old_field_grads);
    scratch.finite_element_values[solution_field].get_function_gradients (old_old_solution,
                                                                          scratch.old_old_field_grads);

    scratch.finite_element_values[solution_field].get_function_laplacians (old_solution,
                                                                           scratch.old_field_laplacians);
    scratch.finite_element_values[solution_field].get_function_laplacians (old_old_solution,
                                                                           scratch.old_old_field_laplacians);

    compute_material_model_input_values (current_linearization_point,
                                         scratch.finite_element_values,
                                         cell,
                                         true,
                                         scratch.material_model_inputs);
    material_model->evaluate(scratch.material_model_inputs,
                             scratch.material_model_outputs);
    MaterialModel::MaterialAveraging::average (parameters.material_averaging,
                                               cell,
                                               scratch.finite_element_values.get_quadrature(),
                                               scratch.finite_element_values.get_mapping(),
                                               scratch.material_model_outputs);

    HeatingModel::HeatingModelOutputs heating_model_outputs(n_q_points, parameters.n_compositional_fields);
    heating_model_manager.evaluate(scratch.material_model_inputs,
                                   scratch.material_model_outputs,
                                   heating_model_outputs);

    // set up scratch.explicit_material_model_*
    {
      for (unsigned int q=0; q<n_q_points; ++q)
        {
          scratch.explicit_material_model_inputs.temperature[q] = (scratch.old_temperature_values[q] + scratch.old_old_temperature_values[q]) / 2;
          scratch.explicit_material_model_inputs.position[q] = scratch.finite_element_values.quadrature_point(q);
          scratch.explicit_material_model_inputs.pressure[q] = (scratch.old_pressure[q] + scratch.old_old_pressure[q]) / 2;
          scratch.explicit_material_model_inputs.velocity[q] = (scratch.old_velocity_values[q] + scratch.old_old_velocity_values[q]) / 2;
          scratch.explicit_material_model_inputs.pressure_gradient[q] = (scratch.old_pressure_gradients[q] + scratch.old_old_pressure_gradients[q]) / 2;

          for (unsigned int c=0; c<parameters.n_compositional_fields; ++c)
            scratch.explicit_material_model_inputs.composition[q][c] = (scratch.old_composition_values[c][q] + scratch.old_old_composition_values[c][q]) / 2;
          scratch.explicit_material_model_inputs.strain_rate[q] = (scratch.old_strain_rates[q] + scratch.old_old_strain_rates[q]) / 2;
        }
      scratch.explicit_material_model_inputs.cell = &cell;

      material_model->evaluate(scratch.explicit_material_model_inputs,
                               scratch.explicit_material_model_outputs);
      MaterialModel::MaterialAveraging::average (parameters.material_averaging,
                                                 cell,
                                                 scratch.finite_element_values.get_quadrature(),
                                                 scratch.finite_element_values.get_mapping(),
                                                 scratch.explicit_material_model_outputs);
    }

    // TODO: Compute artificial viscosity once per timestep instead of each time
    // temperature system is assembled (as this might happen more than once per
    // timestep for iterative solvers)
    double nu = viscosity_per_cell[cell->user_index()];
    Assert (nu >= 0, ExcMessage ("The artificial viscosity needs to be a non-negative quantity."));

    for (unsigned int q=0; q<n_q_points; ++q)
      {
        // precompute the values of shape functions and their gradients.
        // We only need to look up values of shape functions if they
        // belong to 'our' component. They are zero otherwise anyway.
        // Note that we later only look at the values that we do set here.
        for (unsigned int k=0; k<advection_dofs_per_cell; ++k)
          {
            scratch.grad_phi_field[k] = scratch.finite_element_values[solution_field].gradient (scratch.finite_element_values.get_fe().component_to_system_index(solution_component, k),q);
            scratch.phi_field[k]      = scratch.finite_element_values[solution_field].value (scratch.finite_element_values.get_fe().component_to_system_index(solution_component, k), q);
          }

        const double density_c_P              =
          ((advection_field.is_temperature())
           ?
           scratch.material_model_outputs.densities[q] *
           scratch.material_model_outputs.specific_heat[q]
           :
           1.0);

        Assert (density_c_P >= 0,
                ExcMessage ("The product of density and c_P needs to be a "
                            "non-negative quantity."));

        const double conductivity =
          ((advection_field.is_temperature())
           ?
           scratch.material_model_outputs.thermal_conductivities[q]
           :
           0.0);
        const double latent_heat_LHS =
          ((advection_field.is_temperature())
           ?
           heating_model_outputs.lhs_latent_heat_terms[q]
           :
           0.0);
        Assert (density_c_P + latent_heat_LHS >= 0,
                ExcMessage ("The sum of density times c_P and the latent heat contribution "
                            "to the left hand side needs to be a non-negative quantity."));

        const double gamma =
          ((advection_field.is_temperature())
           ?
           heating_model_outputs.heating_source_terms[q]
           :
           0.0);

        const double reaction_term =
          ((advection_field.is_temperature())
           ?
           0.0
           :
           scratch.material_model_outputs.reaction_terms[q][advection_field.compositional_variable]);

        const double field_term_for_rhs
          = (use_bdf2_scheme ?
             ((*scratch.old_field_values)[q] *
              (1 + time_step/old_time_step)
              -
              (*scratch.old_old_field_values)[q] *
              (time_step * time_step) /
              (old_time_step * (time_step + old_time_step)))
             :
             (*scratch.old_field_values)[q])
            *
            (density_c_P + latent_heat_LHS);

        Tensor<1,dim> current_u = scratch.current_velocity_values[q];
        //Subtract off the mesh velocity for ALE corrections if necessary
        if (parameters.free_surface_enabled)
          current_u -= scratch.mesh_velocity_values[q];

        const double factor = (use_bdf2_scheme)? ((2*time_step + old_time_step) /
                                                  (time_step + old_time_step)) : 1.0;

        // do the actual assembly. note that we only need to loop over the advection
        // shape functions because these are the only contributions we compute here
        for (unsigned int i=0; i<advection_dofs_per_cell; ++i)
          {
            data.local_rhs(i)
            += (field_term_for_rhs * scratch.phi_field[i]
                + time_step *
                scratch.phi_field[i]
                * gamma
                + scratch.phi_field[i]
                * reaction_term)
               *
               scratch.finite_element_values.JxW(q);

            for (unsigned int j=0; j<advection_dofs_per_cell; ++j)
              {
                data.local_matrix(i,j)
                += (
                     (time_step * (conductivity + nu)
                      * (scratch.grad_phi_field[i] * scratch.grad_phi_field[j]))
                     + ((time_step * (scratch.phi_field[i] * (current_u * scratch.grad_phi_field[j])))
                        + (factor * scratch.phi_field[i] * scratch.phi_field[j])) *
                     (density_c_P + latent_heat_LHS)
                   )
                   * scratch.finite_element_values.JxW(q);
              }
          }
      }
  }

  template <int dim>
  void
  Simulator<dim>::
  copy_local_to_global_advection_system (const internal::Assembly::CopyData::AdvectionSystem<dim> &data)
  {
    // copy entries into the global matrix. note that these local contributions
    // only correspond to the advection dofs, as assembled above
    current_constraints.distribute_local_to_global (data.local_matrix,
                                                    data.local_rhs,
                                                    data.local_dof_indices,
                                                    system_matrix,
                                                    system_rhs);
  }



  template <int dim>
  void Simulator<dim>::assemble_advection_system (const AdvectionField &advection_field)
  {
    if (advection_field.is_temperature())
      computing_timer.enter_section ("   Assemble temperature system");
    else
      computing_timer.enter_section ("   Assemble composition system");
    const unsigned int block_idx = advection_field.block_index(introspection);
    system_matrix.block(block_idx, block_idx) = 0;
    system_rhs = 0;

    typedef
    FilteredIterator<typename DoFHandler<dim>::active_cell_iterator>
    CellFilter;

    Vector<double> viscosity_per_cell;
    viscosity_per_cell.reinit(triangulation.n_active_cells());
    get_artificial_viscosity(viscosity_per_cell, advection_field);

    WorkStream::
    run (CellFilter (IteratorFilters::LocallyOwnedCell(),
                     dof_handler.begin_active()),
         CellFilter (IteratorFilters::LocallyOwnedCell(),
                     dof_handler.end()),
         std_cxx11::bind (&Simulator<dim>::
                          local_assemble_advection_system,
                          this,
                          advection_field,
                          std_cxx11::cref(viscosity_per_cell),
                          std_cxx11::_1,
                          std_cxx11::_2,
                          std_cxx11::_3),
         std_cxx11::bind (&Simulator<dim>::
                          copy_local_to_global_advection_system,
                          this,
                          std_cxx11::_1),

         // we have to assemble the term u.grad phi_i * phi_j, which is
         // of total polynomial degree
         //   stokes_deg + 2*temp_deg -1
         // (or similar for comp_deg). this suggests using a Gauss
         // quadrature formula of order
         //   temp_deg + stokes_deg/2
         // rounded up. do so. (note that x/2 rounded up
         // equals (x+1)/2 using integer division.)
         //
         // (note: we need to get at the advection element in
         // use for the scratch and copy objects below. the
         // base element for the compositional fields exists
         // only once, with multiplicity, so only query
         // introspection.block_indices.compositional_fields[0]
         // instead of subscripting with the correct compositional
         // field index.)
         internal::Assembly::Scratch::
         AdvectionSystem<dim> (finite_element,
                               finite_element.base_element(advection_field.base_element(introspection)),
                               mapping,
                               QGauss<dim>((advection_field.is_temperature()
                                            ?
                                            parameters.temperature_degree
                                            :
                                            parameters.composition_degree)
                                           +
                                           (parameters.stokes_velocity_degree+1)/2),
                               parameters.n_compositional_fields),
         internal::Assembly::CopyData::
         AdvectionSystem<dim> (finite_element.base_element(advection_field.base_element(introspection))));

    system_matrix.compress(VectorOperation::add);
    system_rhs.compress(VectorOperation::add);

    computing_timer.exit_section();
  }
}



// explicit instantiation of the functions we implement in this file
namespace aspect
{
#define INSTANTIATE(dim) \
  template class Simulator<dim>::Assemblers::Properties; \
  template void Simulator<dim>::set_assemblers (); \
  template void Simulator<dim>::local_assemble_stokes_preconditioner ( \
                                                                       const DoFHandler<dim>::active_cell_iterator &cell, \
                                                                       internal::Assembly::Scratch::StokesPreconditioner<dim> &scratch, \
                                                                       internal::Assembly::CopyData::StokesPreconditioner<dim> &data); \
  template void Simulator<dim>::copy_local_to_global_stokes_preconditioner ( \
                                                                             const internal::Assembly::CopyData::StokesPreconditioner<dim> &data); \
  template void Simulator<dim>::assemble_stokes_preconditioner (); \
  template void Simulator<dim>::build_stokes_preconditioner (); \
  template void Simulator<dim>::local_assemble_stokes_system ( \
                                                               const DoFHandler<dim>::active_cell_iterator &cell, \
                                                               internal::Assembly::Scratch::StokesSystem<dim>  &scratch, \
                                                               internal::Assembly::CopyData::StokesSystem<dim> &data); \
  template void Simulator<dim>::copy_local_to_global_stokes_system ( \
                                                                     const internal::Assembly::CopyData::StokesSystem<dim> &data); \
  template void Simulator<dim>::assemble_stokes_system (); \
  template void Simulator<dim>::get_artificial_viscosity (Vector<double> &viscosity_per_cell,  \
                                                          const AdvectionField &advection_field) const; \
  template void Simulator<dim>::get_artificial_viscosity (Vector<float> &viscosity_per_cell,  \
                                                          const AdvectionField &advection_field) const; \
  template void Simulator<dim>::build_advection_preconditioner (const AdvectionField &, \
                                                                std_cxx11::shared_ptr<aspect::LinearAlgebra::PreconditionILU> &preconditioner); \
  template void Simulator<dim>::local_assemble_advection_system ( \
                                                                  const AdvectionField          &advection_field, \
                                                                  const Vector<double>           &viscosity_per_cell, \
                                                                  const DoFHandler<dim>::active_cell_iterator &cell, \
                                                                  internal::Assembly::Scratch::AdvectionSystem<dim>  &scratch, \
                                                                  internal::Assembly::CopyData::AdvectionSystem<dim> &data); \
  template void Simulator<dim>::copy_local_to_global_advection_system ( \
                                                                        const internal::Assembly::CopyData::AdvectionSystem<dim> &data); \
  template void Simulator<dim>::assemble_advection_system (const AdvectionField     &advection_field); \
   


  ASPECT_INSTANTIATE(INSTANTIATE)
}<|MERGE_RESOLUTION|>--- conflicted
+++ resolved
@@ -1607,11 +1607,8 @@
     for (unsigned int face_no=0; face_no<GeometryInfo<dim>::faces_per_cell; ++face_no)
       if (cell->at_boundary(face_no))
         {
-<<<<<<< HEAD
-=======
           scratch.face_finite_element_values.reinit (cell, face_no);
 
->>>>>>> b5ac404b
           if (assemblers.stokes_system_assembler_on_boundary_face_properties.need_face_material_model_data)
             {
               compute_material_model_input_values (current_linearization_point,
