/*
  Copyright (C) 2011 - 2014 by the authors of the ASPECT code.

  This file is part of ASPECT.

  ASPECT is free software; you can redistribute it and/or modify
  it under the terms of the GNU General Public License as published by
  the Free Software Foundation; either version 2, or (at your option)
  any later version.

  ASPECT is distributed in the hope that it will be useful,
  but WITHOUT ANY WARRANTY; without even the implied warranty of
  MERCHANTABILITY or FITNESS FOR A PARTICULAR PURPOSE.  See the
  GNU General Public License for more details.

  You should have received a copy of the GNU General Public License
  along with ASPECT; see the file doc/COPYING.  If not see
  <http://www.gnu.org/licenses/>.
*/


#include <aspect/simulator.h>
#include <aspect/global.h>

#include <deal.II/base/index_set.h>
#include <deal.II/base/conditional_ostream.h>
#include <deal.II/base/quadrature_lib.h>
#include <deal.II/lac/constraint_matrix.h>
#include <deal.II/lac/block_sparsity_pattern.h>
#include <deal.II/lac/sparsity_tools.h>
#include <deal.II/grid/grid_tools.h>

#include <deal.II/dofs/dof_renumbering.h>
#include <deal.II/dofs/dof_accessor.h>
#include <deal.II/dofs/dof_tools.h>

#include <deal.II/fe/fe_q.h>
#include <deal.II/fe/fe_dgq.h>
#include <deal.II/fe/fe_dgp.h>
#include <deal.II/fe/fe_values.h>

#include <deal.II/numerics/error_estimator.h>
#include <deal.II/numerics/derivative_approximation.h>
#include <deal.II/numerics/vector_tools.h>

#include <deal.II/distributed/solution_transfer.h>
#include <deal.II/distributed/grid_refinement.h>

#include <fstream>
#include <iostream>
#include <iomanip>
#include <locale>
#include <string>


using namespace dealii;


namespace aspect
{
  namespace
  {
    /**
     * Return whether t is an element of the given container object.
     */
    template <typename Container>
    bool is_element (const typename Container::value_type &t,
                     const Container                      &container)
    {
      for (typename Container::const_iterator p = container.begin();
           p != container.end();
           ++p)
        if (*p == t)
          return true;

      return false;
    }
  }

  /**
   * Constructor. Initialize all member variables.
   **/
  template <int dim>
  Simulator<dim>::Simulator (const MPI_Comm mpi_communicator_,
                             ParameterHandler &prm)
    :
    parameters (prm, mpi_communicator_),
    introspection (!parameters.use_direct_stokes_solver,
<<<<<<< HEAD
        parameters.include_melt_transport,
        parameters.names_of_compositional_fields),
=======
                   parameters.names_of_compositional_fields),
>>>>>>> 8274b303
    mpi_communicator (Utilities::MPI::duplicate_communicator (mpi_communicator_)),
    iostream_tee_device(std::cout, log_file_stream),
    iostream_tee_stream(iostream_tee_device),
    pcout (iostream_tee_stream,
           (Utilities::MPI::
            this_mpi_process(mpi_communicator)
            == 0)),

    computing_timer (pcout, TimerOutput::never,
                     TimerOutput::wall_times),

    geometry_model (GeometryModel::create_geometry_model<dim>(prm)),
    material_model (MaterialModel::create_material_model<dim>(prm)),
    heating_model (HeatingModel::create_heating_model<dim>(prm)),
    gravity_model (GravityModel::create_gravity_model<dim>(prm)),
    boundary_temperature (BoundaryTemperature::create_boundary_temperature<dim>(prm)),
    // create a boundary composition model, but only if we actually need
    // it. otherwise, allow the user to simply specify nothing at all
    boundary_composition (parameters.fixed_composition_boundary_indicators.empty()
                          ?
                          0
                          :
                          BoundaryComposition::create_boundary_composition<dim>(prm)),
    initial_conditions (InitialConditions::create_initial_conditions<dim>(prm)),
    compositional_initial_conditions (CompositionalInitialConditions::create_initial_conditions<dim>(prm)),
    adiabatic_conditions (AdiabaticConditions::create_adiabatic_conditions<dim>(prm)),

    time (std::numeric_limits<double>::quiet_NaN()),
    time_step (0),
    old_time_step (0),
    timestep_number (0),

    triangulation (mpi_communicator,
                   typename Triangulation<dim>::MeshSmoothing
                   (Triangulation<dim>::smoothing_on_refinement |
                    Triangulation<dim>::smoothing_on_coarsening),
                   parallel::distributed::Triangulation<dim>::mesh_reconstruction_after_repartitioning),

    //Fourth order mapping doesn't really make sense for free surface calculations, since we detatch the
    //boundary indicators anyways.
    mapping (parameters.free_surface_enabled?1:4),

    // define the finite element. obviously, what we do here needs
    // to match the data we provide in the Introspection class
    finite_element(FE_Q<dim>(parameters.stokes_velocity_degree),
                   dim,
                   (parameters.use_locally_conservative_discretization
                    ?
                    static_cast<const FiniteElement<dim> &>
                    (FE_DGP<dim>(parameters.stokes_velocity_degree-1))
                    :
                    static_cast<const FiniteElement<dim> &>
                    (FE_Q<dim>(parameters.stokes_velocity_degree-1))),
                   1 + parameters.include_melt_transport,
                   FE_Q<dim>(parameters.temperature_degree),
                   1,
                   FE_Q<dim>(parameters.composition_degree),
                   parameters.n_compositional_fields),

    dof_handler (triangulation),

    rebuild_stokes_matrix (true),
    rebuild_stokes_preconditioner (true)
  {
    if (parameters.resume_computation)
      log_file_stream.open((parameters.output_directory + "log.txt").c_str(), std::ios_base::app);
    else
      log_file_stream.open((parameters.output_directory + "log.txt").c_str());

    // we already printed the header to the screen, so here we just dump it
    // into the logfile.
    print_aspect_header(log_file_stream);

    computing_timer.enter_section("Initialization");

    // first do some error checking for the parameters we got
    {
      // make sure velocity boundary indicators don't appear in multiple lists
      std::set<types::boundary_id> boundary_indicator_lists[4]
        = { parameters.zero_velocity_boundary_indicators,
            parameters.tangential_velocity_boundary_indicators,
            parameters.free_surface_boundary_indicators,
            std::set<types::boundary_id>()
          };

      for (std::map<types::boundary_id,std::pair<std::string, std::string> >::const_iterator
           p = parameters.prescribed_velocity_boundary_indicators.begin();
           p != parameters.prescribed_velocity_boundary_indicators.end();
           ++p)
        boundary_indicator_lists[3].insert (p->first);

      // for each combination of boundary indicator lists, make sure that the
      // intersection is empty
      for (unsigned int i=0; i<sizeof(boundary_indicator_lists)/sizeof(boundary_indicator_lists[0]); ++i)
        for (unsigned int j=i+1; j<sizeof(boundary_indicator_lists)/sizeof(boundary_indicator_lists[0]); ++j)
          {
            std::set<types::boundary_id> intersection;
            std::set_intersection (boundary_indicator_lists[i].begin(),
                                   boundary_indicator_lists[i].end(),
                                   boundary_indicator_lists[j].begin(),
                                   boundary_indicator_lists[j].end(),
                                   std::inserter(intersection, intersection.end()));
            AssertThrow (intersection.empty(),
                         ExcMessage ("Some velocity boundary indicators are listed as having more "
                                     "than one type in the input file."));
          }

      // next make sure that all listed indicators are actually used by
      // this geometry
      const std::set<types::boundary_id> all_boundary_indicators
        = geometry_model->get_used_boundary_indicators();
      for (unsigned int i=0; i<sizeof(boundary_indicator_lists)/sizeof(boundary_indicator_lists[0]); ++i)
        for (typename std::set<types::boundary_id>::const_iterator
             p = boundary_indicator_lists[i].begin();
             p != boundary_indicator_lists[i].end(); ++p)
          AssertThrow (all_boundary_indicators.find (*p)
                       != all_boundary_indicators.end(),
                       ExcMessage ("One of the boundary indicators listed in the input file "
                                   "is not used by the geometry model."));

      // now do the same for the fixed temperature indicators and the
      // compositional indicators
      for (typename std::set<types::boundary_id>::const_iterator
           p = parameters.fixed_temperature_boundary_indicators.begin();
           p != parameters.fixed_temperature_boundary_indicators.end(); ++p)
        AssertThrow (all_boundary_indicators.find (*p)
                     != all_boundary_indicators.end(),
                     ExcMessage ("One of the fixed boundary temperature indicators listed in the input file "
                                 "is not used by the geometry model."));
      for (typename std::set<types::boundary_id>::const_iterator
           p = parameters.fixed_composition_boundary_indicators.begin();
           p != parameters.fixed_composition_boundary_indicators.end(); ++p)
        AssertThrow (all_boundary_indicators.find (*p)
                     != all_boundary_indicators.end(),
                     ExcMessage ("One of the fixed boundary composition indicators listed in the input file "
                                 "is not used by the geometry model."));
    }

    // continue with initializing members that can't be initialized for one reason
    // or another in the member initializer list above

    // TODO: Could this be done in the interfaces create_... function? Would be cleaner
    // and initialize() called from create_... would already have SimulatorAccess
    // if any plugin wants access to the Simulator by deriving from SimulatorAccess, initialize it:
    if (SimulatorAccess<dim> *sim = dynamic_cast<SimulatorAccess<dim>*>(geometry_model.get()))
      sim->initialize (*this);
    if (SimulatorAccess<dim> *sim = dynamic_cast<SimulatorAccess<dim>*>(material_model.get()))
      sim->initialize (*this);
    if (SimulatorAccess<dim> *sim = dynamic_cast<SimulatorAccess<dim>*>(heating_model.get()))
      sim->initialize (*this);
    if (SimulatorAccess<dim> *sim = dynamic_cast<SimulatorAccess<dim>*>(gravity_model.get()))
      sim->initialize (*this);
    if (SimulatorAccess<dim> *sim = dynamic_cast<SimulatorAccess<dim>*>(boundary_temperature.get()))
      sim->initialize (*this);
    if (SimulatorAccess<dim> *sim = dynamic_cast<SimulatorAccess<dim>*>(boundary_composition.get()))
      sim->initialize (*this);
    if (SimulatorAccess<dim> *sim = dynamic_cast<SimulatorAccess<dim>*>(initial_conditions.get()))
      sim->initialize (*this);
    if (SimulatorAccess<dim> *sim = dynamic_cast<SimulatorAccess<dim>*>(compositional_initial_conditions.get()))
      sim->initialize (*this);
    if (SimulatorAccess<dim> *sim = dynamic_cast<SimulatorAccess<dim>*>(adiabatic_conditions.get()))
      sim->initialize (*this);

    //Initialize the free surface handler
    if (parameters.free_surface_enabled)
      {
        //It should be possible to make the free surface work with any of a number of nonlinear
        //schemes, but I do not see a way to do it in generality --IR
        AssertThrow( parameters.nonlinear_solver == NonlinearSolver::IMPES,
                     ExcMessage("The free surface scheme is only implemented for the IMPES solver") );
        //Pressure normalization doesn't really make sense with a free surface, and if we do
        //use it, we can run into problems with geometry_model->depth().
        AssertThrow ( parameters.pressure_normalization == "no",
                      ExcMessage("The free surface scheme can only be used with no pressure normalization") );
        free_surface.reset( new FreeSurfaceHandler( *this, prm ) );
      }

    adiabatic_conditions->initialize();

    postprocess_manager.parse_parameters (prm);
    postprocess_manager.initialize (*this);

    mesh_refinement_manager.parse_parameters (prm);
    mesh_refinement_manager.initialize (*this);

    termination_manager.parse_parameters (prm);
    termination_manager.initialize (*this);

    geometry_model->create_coarse_mesh (triangulation);
    global_Omega_diameter = GridTools::diameter (triangulation);

    for (std::map<types::boundary_id,std::pair<std::string,std::string> >::const_iterator
         p = parameters.prescribed_velocity_boundary_indicators.begin();
         p != parameters.prescribed_velocity_boundary_indicators.end();
         ++p)
      {
        VelocityBoundaryConditions::Interface<dim> *bv
          = VelocityBoundaryConditions::create_velocity_boundary_conditions
            (p->second.second,
             prm,
             *geometry_model);
        if (dynamic_cast<SimulatorAccess<dim>*>(bv) != 0)
          dynamic_cast<SimulatorAccess<dim>*>(bv)->initialize(*this);
        velocity_boundary_conditions[p->first].reset (bv);
      }

    // determine how to treat the pressure. we have to scale it for the solver
    // to make velocities and pressures of roughly the same (numerical) size,
    // and we may have to fix up the right hand side vector before solving for
    // compressible models if there are no in-/outflow boundaries
    pressure_scaling = material_model->reference_viscosity() / geometry_model->length_scale();

    std::set<types::boundary_id> open_velocity_boundary_indicators
      = geometry_model->get_used_boundary_indicators();
    for (std::map<types::boundary_id,std::pair<std::string,std::string> >::const_iterator
         p = parameters.prescribed_velocity_boundary_indicators.begin();
         p != parameters.prescribed_velocity_boundary_indicators.end();
         ++p)
      open_velocity_boundary_indicators.erase (p->first);
    for (std::set<types::boundary_id>::const_iterator
         p = parameters.zero_velocity_boundary_indicators.begin();
         p != parameters.zero_velocity_boundary_indicators.end();
         ++p)
      open_velocity_boundary_indicators.erase (*p);
    for (std::set<types::boundary_id>::const_iterator
         p = parameters.tangential_velocity_boundary_indicators.begin();
         p != parameters.tangential_velocity_boundary_indicators.end();
         ++p)
      open_velocity_boundary_indicators.erase (*p);
//TODO: The "correct" condition would be to not do the correction for compressible
    // models if there are either open boundaries, or if there are boundaries
    // where the prescribed velocity is so that in- and outflux do not exactly
    // match
    do_pressure_rhs_compatibility_modification = (material_model->is_compressible()
                                                  &&
                                                  (parameters.prescribed_velocity_boundary_indicators.size() == 0)
                                                  &&
                                                  (open_velocity_boundary_indicators.size() == 0));

    // make sure that we don't have to fill every column of the statistics
    // object in each time step.
    statistics.set_auto_fill_mode(true);

    // finally produce a record of the run-time parameters by writing
    // the currently used values into a file
    // Only write the parameter files on the root node to avoid file system conflicts
    if (Utilities::MPI::this_mpi_process(mpi_communicator) == 0)
      {
        std::ofstream prm_out ((parameters.output_directory + "parameters.prm").c_str());
        AssertThrow (prm_out,
                     ExcMessage (std::string("Couldn't open file <") +
                                 parameters.output_directory + "parameters.prm>."));
        prm.print_parameters(prm_out, ParameterHandler::Text);
      }
    if (Utilities::MPI::this_mpi_process(mpi_communicator) == 0)
      {
        std::ofstream prm_out ((parameters.output_directory + "parameters.tex").c_str());
        AssertThrow (prm_out,
                     ExcMessage (std::string("Couldn't open file <") +
                                 parameters.output_directory + "parameters.tex>."));
        prm.print_parameters(prm_out, ParameterHandler::LaTeX);
      }
    computing_timer.exit_section();
  }


  /**
   * Destructor.
   */
  template <int dim>
  Simulator<dim>::~Simulator ()
  {
    // wait if there is a thread that's still writing the statistics
    // object (set from the output_statistics() function)
    output_statistics_thread.join();
  }


  namespace
  {
    /**
     * Conversion object where one can provide a function that returns
     * a tensor for the velocity at a given point and it returns something
     * that matches the dealii::Function interface with a number of output
     * components equal to the number of components of the finite element
     * in use.
     */
    template <int dim>
    class VectorFunctionFromVelocityFunctionObject : public Function<dim>
    {
      public:
        /**
         * Given a function object that takes a Point and returns a Tensor<1,dim>,
         * convert this into an object that matches the Function@<dim@>
         * interface.
         *
         * @param n_components total number of components of the finite element system.
         * @param function_object The scalar function that will form one component
         *     of the resulting Function object.
         */
        VectorFunctionFromVelocityFunctionObject (const unsigned int n_components,
                                                  const std_cxx1x::function<Tensor<1,dim> (const Point<dim> &)> &function_object);

        /**
         * Return the value of the
         * function at the given
         * point. Returns the value the
         * function given to the constructor
         * produces for this point.
         */
        virtual double value (const Point<dim>   &p,
                              const unsigned int  component = 0) const;

        /**
         * Return all components of a
         * vector-valued function at a
         * given point.
         *
         * <tt>values</tt> shall have the right
         * size beforehand,
         * i.e. #n_components.
         */
        virtual void vector_value (const Point<dim>   &p,
                                   Vector<double>     &values) const;

      private:
        /**
         * The function object which we call when this class's value() or
         * value_list() functions are called.
         **/
        const std_cxx1x::function<Tensor<1,dim> (const Point<dim> &)> function_object;
    };


    template <int dim>
    VectorFunctionFromVelocityFunctionObject<dim>::
    VectorFunctionFromVelocityFunctionObject
    (const unsigned int n_components,
     const std_cxx1x::function<Tensor<1,dim> (const Point<dim> &)> &function_object)
      :
      Function<dim>(n_components),
      function_object (function_object)
    {
    }



    template <int dim>
    double
    VectorFunctionFromVelocityFunctionObject<dim>::value (const Point<dim> &p,
                                                          const unsigned int component) const
    {
      Assert (component < this->n_components,
              ExcIndexRange (component, 0, this->n_components));

      if (component < dim)
        {
          const Tensor<1,dim> v = function_object(p);
          return v[component];
        }
      else
        return 0;
    }



    template <int dim>
    void
    VectorFunctionFromVelocityFunctionObject<dim>::
    vector_value (const Point<dim>   &p,
                  Vector<double>     &values) const
    {
      AssertDimension(values.size(), this->n_components);

      // set everything to zero, and then the right components to their correct values
      values = 0;

      const Tensor<1,dim> v = function_object(p);
      for (unsigned int d=0; d<dim; ++d)
        values(d) = v[d];
    }
  }


  template <int dim>
  void
  Simulator<dim>::
  start_timestep ()
  {
    // first produce some output for the screen to show where we are
    if (parameters.convert_to_years == true)
      pcout << "*** Timestep " << timestep_number
            << ":  t=" << time/year_in_seconds
            << " years"
            << std::endl;
    else
      pcout << "*** Timestep " << timestep_number
            << ":  t=" << time
            << " seconds"
            << std::endl;

    // set global statistics about this time step
    statistics.add_value("Time step number", timestep_number);
    if (parameters.convert_to_years == true)
      statistics.add_value("Time (years)", time / year_in_seconds);
    else
      statistics.add_value("Time (seconds)", time);
    statistics.add_value("Number of mesh cells",
                         triangulation.n_global_active_cells());

    unsigned int n_stokes_dofs = introspection.system_dofs_per_block[0];
    if (introspection.block_indices.velocities != introspection.block_indices.pressure)
      n_stokes_dofs += introspection.system_dofs_per_block[introspection.block_indices.pressure];

    statistics.add_value("Number of Stokes degrees of freedom", n_stokes_dofs);
    statistics.add_value("Number of temperature degrees of freedom",
                         introspection.system_dofs_per_block[introspection.block_indices.temperature]);
    if (parameters.n_compositional_fields > 0)
      statistics.add_value("Number of degrees of freedom for all compositions",
                           parameters.n_compositional_fields
                           * introspection.system_dofs_per_block[introspection.block_indices.compositional_fields[0]]);

    // then interpolate the current boundary velocities. copy constraints
    // into current_constraints and then add to current_constraints
    compute_current_constraints ();


    //TODO: do this in a more efficient way (TH)? we really only need
    // to make sure that the time dependent velocity boundary conditions
    // end up in the right hand side in the right way; we currently do
    // that by re-assembling the entire system
    if (!velocity_boundary_conditions.empty())
      rebuild_stokes_matrix = rebuild_stokes_preconditioner = true;



    // notify different system components that we started the next time step
    // TODO: implement this for all plugins that might need it at one place.
    // Temperature BC are currently updated in compute_current_constraints
    material_model->update();
    gravity_model->update();
    heating_model->update();
    adiabatic_conditions->update();
  }


  template <int dim>
  void
  Simulator<dim>::
  compute_current_constraints ()
  {
    current_constraints.clear ();
    current_constraints.reinit (introspection.index_sets.system_relevant_set);
    current_constraints.merge (constraints);
    {
      // set the current time and do the interpolation
      // for the prescribed velocity fields
      for (typename std::map<types::boundary_id,std_cxx1x::shared_ptr<VelocityBoundaryConditions::Interface<dim> > >::iterator
           p = velocity_boundary_conditions.begin();
           p != velocity_boundary_conditions.end(); ++p)
        {
          p->second->update ();
          VectorFunctionFromVelocityFunctionObject<dim> vel
          (introspection.n_components,
           std_cxx1x::bind (&VelocityBoundaryConditions::Interface<dim>::boundary_velocity,
                            p->second,
                            std_cxx1x::_1));

          // here we create a mask for interpolate_boundary_values out of the 'selector'
          std::vector<bool> mask(introspection.component_masks.velocities.size(), false);
          Assert(introspection.component_masks.velocities[0]==true, ExcInternalError()); // in case we ever move the velocity around
          const std::string &comp = parameters.prescribed_velocity_boundary_indicators[p->first].first;

          if (comp.length()>0)
            {
              for (std::string::const_iterator direction=comp.begin(); direction!=comp.end(); ++direction)
                {
                  AssertThrow(*direction>='x' && *direction<='z', ExcMessage("Error in selector of prescribed velocity boundary component"));
                  AssertThrow(dim==3 || *direction!='z', ExcMessage("for dim=2, prescribed velocity component z is invalid"))
                  mask[*direction-'x']=true;
                }
              for (unsigned int i=0; i<introspection.component_masks.velocities.size(); ++i)
                mask[i] = mask[i] & introspection.component_masks.velocities[i];
            }
          else
            {
              for (unsigned int i=0; i<introspection.component_masks.velocities.size(); ++i)
                mask[i]=introspection.component_masks.velocities[i];

              Assert(introspection.component_masks.velocities[0]==true, ExcInternalError()); // in case we ever move the velocity down
            }

          VectorTools::interpolate_boundary_values (dof_handler,
                                                    p->first,
                                                    vel,
                                                    current_constraints,
                                                    mask);
        }
    }

    // do the same for the temperature variable: evaluate the current boundary temperature
    // and add these constraints as well
    {
      //Update the temperature boundary conditon.
      boundary_temperature->update();

      // obtain the boundary indicators that belong to Dirichlet-type
      // temperature boundary conditions and interpolate the temperature
      // there
      for (std::set<types::boundary_id>::const_iterator
           p = parameters.fixed_temperature_boundary_indicators.begin();
           p != parameters.fixed_temperature_boundary_indicators.end(); ++p)
        {
          Assert (is_element (*p, geometry_model->get_used_boundary_indicators()),
                  ExcInternalError());
          VectorTools::interpolate_boundary_values (dof_handler,
                                                    *p,
                                                    VectorFunctionFromScalarFunctionObject<dim>(std_cxx1x::bind (&BoundaryTemperature::Interface<dim>::temperature,
                                                        std_cxx1x::cref(*boundary_temperature),
                                                        std_cxx1x::cref(*geometry_model),
                                                        *p,
                                                        std_cxx1x::_1),
                                                        introspection.component_masks.temperature.first_selected_component(),
                                                        introspection.n_components),
                                                    current_constraints,
                                                    introspection.component_masks.temperature);
        }

      // now do the same for the composition variable:
      // obtain the boundary indicators that belong to Dirichlet-type
      // composition boundary conditions and interpolate the composition
      // there
      for (unsigned int c=0; c<parameters.n_compositional_fields; ++c)
        for (std::set<types::boundary_id>::const_iterator
             p = parameters.fixed_composition_boundary_indicators.begin();
             p != parameters.fixed_composition_boundary_indicators.end(); ++p)
          {
            Assert (is_element (*p, geometry_model->get_used_boundary_indicators()),
                    ExcInternalError());
            VectorTools::interpolate_boundary_values (dof_handler,
                                                      *p,
                                                      VectorFunctionFromScalarFunctionObject<dim>(std_cxx1x::bind (&BoundaryComposition::Interface<dim>::composition,
                                                          std_cxx1x::cref(*boundary_composition),
                                                          std_cxx1x::cref(*geometry_model),
                                                          *p,
                                                          std_cxx1x::_1,
                                                          c),
                                                          introspection.component_masks.compositional_fields[c].first_selected_component(),
                                                          introspection.n_components),
                                                      current_constraints,
                                                      introspection.component_masks.compositional_fields[c]);
          }
    }
    current_constraints.close();
  }



  template <int dim>
  void
  Simulator<dim>::
  setup_system_matrix (const std::vector<IndexSet> &system_partitioning)
  {
    system_matrix.clear ();

    Table<2,DoFTools::Coupling> coupling (introspection.n_components,
                                          introspection.n_components);

    // determine which blocks should be fillable in the matrix.
    // note:
    // - all velocities couple with all velocities
    // - pressure couples with all velocities and the other way
    //   around
    // - temperature only couples with itself when using the impes
    //   scheme
    // - compositional fields only couple with themselves
    {
      const typename Introspection<dim>::ComponentIndices &x
        = introspection.component_indices;

      for (unsigned int c=0; c<dim; ++c)
        for (unsigned int d=0; d<dim; ++d)
          coupling[x.velocities[c]][x.velocities[d]] = DoFTools::always;
      for (unsigned int d=0; d<dim; ++d)
        {
          coupling[x.velocities[d]][x.pressure] = DoFTools::always;
          coupling[x.pressure][x.velocities[d]] = DoFTools::always;
        }
      if (parameters.include_melt_transport)
        {
        for (unsigned int d=0; d<dim; ++d)
          {
            coupling[x.velocities[d]][x.compaction_pressure] = DoFTools::always;
            coupling[x.compaction_pressure][x.velocities[d]] = DoFTools::always;
          }

        coupling[x.pressure][x.pressure] = DoFTools::always;
        coupling[x.compaction_pressure][x.compaction_pressure] = DoFTools::always;
        }
      coupling[x.temperature][x.temperature] = DoFTools::always;
      for (unsigned int c=0; c<parameters.n_compositional_fields; ++c)
        coupling[x.compositional_fields[c]][x.compositional_fields[c]]
          = DoFTools::always;
    }

#ifdef ASPECT_USE_PETSC
    LinearAlgebra::CompressedBlockSparsityPattern sp(introspection.index_sets.system_relevant_partitioning);

#else
    TrilinosWrappers::BlockSparsityPattern sp (system_partitioning,
                                               mpi_communicator);
#endif

    DoFTools::make_sparsity_pattern (dof_handler,
                                     coupling, sp,
                                     constraints, false,
                                     Utilities::MPI::
                                     this_mpi_process(mpi_communicator));

#ifdef ASPECT_USE_PETSC
    SparsityTools::distribute_sparsity_pattern(sp,
                                               dof_handler.locally_owned_dofs_per_processor(),
                                               mpi_communicator, introspection.index_sets.system_relevant_set);

    sp.compress();

    system_matrix.reinit (system_partitioning, system_partitioning, sp, mpi_communicator);
#else
    sp.compress();

    system_matrix.reinit (sp);
#endif
  }



  template <int dim>
  void Simulator<dim>::
  setup_system_preconditioner (const std::vector<IndexSet> &system_partitioning)
  {
    Amg_preconditioner.reset ();
    Mp_preconditioner.reset ();
    T_preconditioner.reset ();
    C_preconditioner.reset ();

    system_preconditioner_matrix.clear ();

    Table<2,DoFTools::Coupling> coupling (introspection.n_components,
                                          introspection.n_components);
    for (unsigned int c=0; c<introspection.n_components; ++c)
      for (unsigned int d=0; d<introspection.n_components; ++d)
        if (c == d)
          coupling[c][d] = DoFTools::always;
        else
          coupling[c][d] = DoFTools::none;


#ifdef ASPECT_USE_PETSC
    LinearAlgebra::CompressedBlockSparsityPattern sp(introspection.index_sets.system_relevant_partitioning);

#else
    TrilinosWrappers::BlockSparsityPattern sp (system_partitioning,
                                               mpi_communicator);
#endif
    DoFTools::make_sparsity_pattern (dof_handler,
                                     coupling, sp,
                                     constraints, false,
                                     Utilities::MPI::
                                     this_mpi_process(mpi_communicator));
#ifdef ASPECT_USE_PETSC
    SparsityTools::distribute_sparsity_pattern(sp,
                                               dof_handler.locally_owned_dofs_per_processor(),
                                               mpi_communicator, introspection.index_sets.system_relevant_set);

    sp.compress();

    system_preconditioner_matrix.reinit (system_partitioning, system_partitioning, sp, mpi_communicator);
#else
    sp.compress();

    system_preconditioner_matrix.reinit (sp);
#endif
  }



  template <int dim>
  void Simulator<dim>::setup_dofs ()
  {
    computing_timer.enter_section("Setup dof systems");

    dof_handler.distribute_dofs(finite_element);

    // Renumber the DoFs hierarchical so that we get the
    // same numbering if we resume the computation. This
    // is because the numbering depends on the order the
    // cells are created.
    DoFRenumbering::hierarchical (dof_handler);
    DoFRenumbering::component_wise (dof_handler,
                                    introspection.components_to_blocks);

    // set up the introspection object that stores all sorts of
    // information about components of the finite element, component
    // masks, etc
    setup_introspection();

    // print dof numbers. Do so with 1000s separator since they are frequently
    // large
    {
      std::locale s = pcout.get_stream().getloc();
      // Creating std::locale with an empty string causes problems
      // on some platforms, so catch the exception and ignore
      try
        {
          pcout.get_stream().imbue(std::locale(""));
        }
      catch (std::runtime_error e)
        {
          // If the locale doesn't work, just give up
        }

      pcout << "Number of active cells: "
            << triangulation.n_global_active_cells()
            << " (on "
            << triangulation.n_levels()
            << " levels)"
            << std::endl
            << "Number of degrees of freedom: "
            << dof_handler.n_dofs()
            << " ("
            << introspection.system_dofs_per_block[0];
      for (unsigned int b=1; b<introspection.system_dofs_per_block.size(); ++b)
        pcout << '+' << introspection.system_dofs_per_block[b];
      pcout <<')'
            << std::endl
            << std::endl;

      pcout.get_stream().imbue(s);
    }

    //reinit the constraints matrix and make hanging node constraints
    constraints.clear();
    constraints.reinit(introspection.index_sets.system_relevant_set);
    DoFTools::make_hanging_node_constraints (dof_handler,
                                             constraints);

    //Now set up the constraints for periodic boundary conditions
    {
      typedef std::set< std::pair< std::pair< types::boundary_id, types::boundary_id>, unsigned int> >
      periodic_boundary_set;
      periodic_boundary_set pbs = geometry_model->get_periodic_boundary_pairs();

      for (periodic_boundary_set::iterator p = pbs.begin(); p != pbs.end(); ++p)
        {
          //Throw error if we are trying to use the same boundary for more than one boundary condition
          Assert( is_element( (*p).first.first, parameters.fixed_temperature_boundary_indicators ) == false &&
                  is_element( (*p).first.second, parameters.fixed_temperature_boundary_indicators ) == false &&
                  is_element( (*p).first.first, parameters.zero_velocity_boundary_indicators ) == false &&
                  is_element( (*p).first.second, parameters.zero_velocity_boundary_indicators ) == false &&
                  is_element( (*p).first.first, parameters.tangential_velocity_boundary_indicators ) == false &&
                  is_element( (*p).first.second, parameters.tangential_velocity_boundary_indicators ) == false &&
                  parameters.prescribed_velocity_boundary_indicators.find( (*p).first.first)
                  == parameters.prescribed_velocity_boundary_indicators.end() &&
                  parameters.prescribed_velocity_boundary_indicators.find( (*p).first.second)
                  == parameters.prescribed_velocity_boundary_indicators.end(),
                  ExcInternalError());

#if (DEAL_II_MAJOR*100 + DEAL_II_MINOR) >= 801
          DoFTools::make_periodicity_constraints(dof_handler,
                                                 (*p).first.first,  //first boundary id
                                                 (*p).first.second, //second boundary id
                                                 (*p).second,       //cartesian direction for translational symmetry
                                                 constraints);
#endif
        }


    }
    // then compute constraints for the velocity. the constraints we compute
    // here are the ones that are the same for all following time steps. in
    // addition, we may be computing constraints from boundary values for the
    // velocity that are different between time steps. these are then put
    // into current_constraints in start_timestep().
    {
      // do the interpolation for zero velocity
      for (std::set<types::boundary_id>::const_iterator
           p = parameters.zero_velocity_boundary_indicators.begin();
           p != parameters.zero_velocity_boundary_indicators.end(); ++p)
        VectorTools::interpolate_boundary_values (dof_handler,
                                                  *p,
                                                  ZeroFunction<dim>(introspection.n_components),
                                                  constraints,
                                                  introspection.component_masks.velocities);


      // do the same for no-normal-flux boundaries
      VectorTools::compute_no_normal_flux_constraints (dof_handler,
                                                       /* first_vector_component= */
                                                       introspection.component_indices.velocities[0],
                                                       parameters.tangential_velocity_boundary_indicators,
                                                       constraints,
                                                       mapping);
    }
    constraints.close();

    // finally initialize vectors, matrices, etc.

    setup_system_matrix (introspection.index_sets.system_partitioning);
    setup_system_preconditioner (introspection.index_sets.system_partitioning);

    system_rhs.reinit(introspection.index_sets.system_partitioning, mpi_communicator);
    solution.reinit(introspection.index_sets.system_partitioning, introspection.index_sets.system_relevant_partitioning, mpi_communicator);
    old_solution.reinit(introspection.index_sets.system_partitioning, introspection.index_sets.system_relevant_partitioning, mpi_communicator);
    old_old_solution.reinit(introspection.index_sets.system_partitioning, introspection.index_sets.system_relevant_partitioning, mpi_communicator);
    current_linearization_point.reinit (introspection.index_sets.system_partitioning, introspection.index_sets.system_relevant_partitioning, mpi_communicator);

    if (do_pressure_rhs_compatibility_modification)
      pressure_shape_function_integrals.reinit (introspection.index_sets.system_partitioning, mpi_communicator);

    rebuild_stokes_matrix         = true;
    rebuild_stokes_preconditioner = true;

    if (parameters.free_surface_enabled)
      free_surface->setup_dofs();
    setup_nullspace_removal();

    computing_timer.exit_section();
  }


  /**
   * This is an internal deal.II function stolen from dof_tools.cc
   */
  template <int dim, int spacedim>
  std::vector<unsigned char>
  get_local_component_association (const FiniteElement<dim,spacedim>  &fe,
                                   const ComponentMask        &component_mask)
  {
    std::vector<unsigned char> local_component_association (fe.dofs_per_cell,
                                                            (unsigned char)(-1));

    // compute the component each local dof belongs to.
    // if the shape function is primitive, then this
    // is simple and we can just associate it with
    // what system_to_component_index gives us
    for (unsigned int i=0; i<fe.dofs_per_cell; ++i)
      if (fe.is_primitive(i))
        local_component_association[i] =
          fe.system_to_component_index(i).first;
      else
        // if the shape function is not primitive, then either use the
        // component of the first nonzero component corresponding
        // to this shape function (if the component is not specified
        // in the component_mask), or the first component of this block
        // that is listed in the component_mask (if the block this
        // component corresponds to is indeed specified in the component
        // mask)
        {
          const unsigned int first_comp =
            fe.get_nonzero_components(i).first_selected_component();

          if ((fe.get_nonzero_components(i)
               &
               component_mask).n_selected_components(fe.n_components()) == 0)
            local_component_association[i] = first_comp;
          else
            // pick the component selected. we know from the previous 'if'
            // that within the components that are nonzero for this
            // shape function there must be at least one for which the
            // mask is true, so we will for sure run into the break()
            // at one point
            for (unsigned int c=first_comp; c<fe.n_components(); ++c)
              if (component_mask[c] == true)
                {
                  local_component_association[i] = c;
                  break;
                }
        }

    Assert (std::find (local_component_association.begin(),
                       local_component_association.end(),
                       (unsigned char)(-1))
            ==
            local_component_association.end(),
            ExcInternalError());

    return local_component_association;
  }

  /**
   * Returns an IndexSet that contains all locally active DoFs that belong to
   * the given component_mask.
   *
   * This function should be moved into deal.II at some point.
   */
  template <int dim>
  IndexSet extract_component_subset(DoFHandler<dim> &dof_handler, const ComponentMask &component_mask)
  {
    std::vector<unsigned char> local_asoc =
      get_local_component_association (dof_handler.get_fe(),
                                       ComponentMask(dof_handler.get_fe().n_components(), true));

    IndexSet ret(dof_handler.n_dofs());

    unsigned int dofs_per_cell = dof_handler.get_fe().dofs_per_cell;
    std::vector<types::global_dof_index> indices(dofs_per_cell);
    for (typename DoFHandler<dim>::active_cell_iterator cell=dof_handler.begin_active();
         cell!=dof_handler.end(); ++cell)
      if (cell->is_locally_owned())
        {
          cell->get_dof_indices(indices);
          for (unsigned int i=0; i<dofs_per_cell; ++i)
            if (component_mask[local_asoc[i]])
              ret.add_index(indices[i]);
        }

    return ret;
  }



  template <int dim>
  void Simulator<dim>::setup_introspection ()
  {
    // initialize the component masks, if not already set
    if (introspection.component_masks.velocities == ComponentMask())
      {
        introspection.component_masks.velocities
          = finite_element.component_mask (introspection.extractors.velocities);
        introspection.component_masks.pressure
          = finite_element.component_mask (introspection.extractors.pressure);

        if (parameters.include_melt_transport)
          introspection.component_masks.compaction_pressure
            = finite_element.component_mask (introspection.extractors.compaction_pressure);

        introspection.component_masks.temperature
          = finite_element.component_mask (introspection.extractors.temperature);
        for (unsigned int c=0; c<parameters.n_compositional_fields; ++c)
          introspection.component_masks.compositional_fields
          .push_back (finite_element.component_mask(introspection.extractors.compositional_fields[c]));
      }


    // now also compute the various partitionings between processors and blocks
    // of vectors and matrices
    DoFTools::count_dofs_per_block (dof_handler,
                                    introspection.system_dofs_per_block,
                                    introspection.components_to_blocks);
    {
      types::global_dof_index n_u = introspection.system_dofs_per_block[0],
                              n_p = introspection.system_dofs_per_block[introspection.block_indices.pressure],
                              n_T = introspection.system_dofs_per_block[introspection.block_indices.temperature];

      Assert(!parameters.use_direct_stokes_solver ||
             (introspection.block_indices.velocities == introspection.block_indices.pressure),
             ExcInternalError());

      // only count pressure once if velocity and pressure are in the same block,
      // i.e., direct solver is used.
      if (introspection.block_indices.velocities == introspection.block_indices.pressure)
        n_p = 0;

      std::vector<types::global_dof_index> n_C (parameters.n_compositional_fields);
      for (unsigned int c=0; c<parameters.n_compositional_fields; ++c)
        n_C[c] = introspection.system_dofs_per_block
                 [introspection.block_indices.compositional_fields[c]];


      IndexSet system_index_set = dof_handler.locally_owned_dofs();
      introspection.index_sets.system_partitioning.clear ();
      introspection.index_sets.system_partitioning.push_back(system_index_set.get_view(0,n_u));
      if (n_p != 0)
        {
          introspection.index_sets.locally_owned_pressure_dofs = system_index_set.get_view(n_u,n_u+n_p);
          introspection.index_sets.system_partitioning.push_back(introspection.index_sets.locally_owned_pressure_dofs);
        }
      else
        {
          introspection.index_sets.locally_owned_pressure_dofs = system_index_set & extract_component_subset(dof_handler, introspection.component_masks.pressure | introspection.component_masks.compaction_pressure);
        }
      introspection.index_sets.system_partitioning.push_back(system_index_set.get_view(n_u+n_p,n_u+n_p+n_T));

      introspection.index_sets.stokes_partitioning.clear ();
      introspection.index_sets.stokes_partitioning.push_back(system_index_set.get_view(0,n_u));
      if (n_p != 0)
        {
          introspection.index_sets.stokes_partitioning.push_back(system_index_set.get_view(n_u,n_u+n_p));
        }

      DoFTools::extract_locally_relevant_dofs (dof_handler,
                                               introspection.index_sets.system_relevant_set);
      introspection.index_sets.system_relevant_partitioning.clear ();
      introspection.index_sets.system_relevant_partitioning
      .push_back(introspection.index_sets.system_relevant_set.get_view(0,n_u));
      if (n_p != 0)
        {
          introspection.index_sets.system_relevant_partitioning
          .push_back(introspection.index_sets.system_relevant_set.get_view(n_u,n_u+n_p));
        }
      introspection.index_sets.system_relevant_partitioning
      .push_back(introspection.index_sets.system_relevant_set.get_view(n_u+n_p, n_u+n_p+n_T));

      {
        unsigned int n_C_so_far = 0;

        for (unsigned int c=0; c<parameters.n_compositional_fields; ++c)
          {
            introspection.index_sets.system_partitioning.push_back(system_index_set.get_view(n_u+n_p+n_T+n_C_so_far,
                                                                   n_u+n_p+n_T+n_C_so_far+n_C[c]));
            introspection.index_sets.system_relevant_partitioning
            .push_back(introspection.index_sets.system_relevant_set.get_view(n_u+n_p+n_T+n_C_so_far,
                                                                             n_u+n_p+n_T+n_C_so_far+n_C[c]));
            n_C_so_far += n_C[c];
          }
      }
    }

  }



  template <int dim>
  void Simulator<dim>::postprocess ()
  {
    computing_timer.enter_section ("Postprocessing");
    pcout << "   Postprocessing:" << std::endl;

    // run all the postprocessing routines and then write
    // the current state of the statistics table to a file
    std::list<std::pair<std::string,std::string> >
    output_list = postprocess_manager.execute (statistics);

    // if we are on processor zero, print to screen
    // whatever the postprocessors have generated
    if (Utilities::MPI::this_mpi_process(mpi_communicator)==0)
      {
        // determine the width of the first column of text so that
        // everything gets nicely aligned; then output everything
        {
          unsigned int width = 0;
          for (std::list<std::pair<std::string,std::string> >::const_iterator
               p = output_list.begin();
               p != output_list.end(); ++p)
            width = std::max<unsigned int> (width, p->first.size());

          for (std::list<std::pair<std::string,std::string> >::const_iterator
               p = output_list.begin();
               p != output_list.end(); ++p)
            pcout << "     "
                  << std::left
                  << std::setw(width)
                  << p->first
                  << " "
                  << p->second
                  << std::endl;
        }

        pcout << std::endl;
      }

    // finally, write the entire set of current results to disk
    output_statistics();

    computing_timer.exit_section ();
  }


  template <int dim>
  void Simulator<dim>::refine_mesh (const unsigned int max_grid_level)
  {
    computing_timer.enter_section ("Refine mesh structure, part 1");

    Vector<float> estimated_error_per_cell (triangulation.n_active_cells());
    mesh_refinement_manager.execute (estimated_error_per_cell);

    parallel::distributed::GridRefinement::
    refine_and_coarsen_fixed_fraction (triangulation,
                                       estimated_error_per_cell,
                                       parameters.refinement_fraction,
                                       parameters.coarsening_fraction);

    mesh_refinement_manager.tag_additional_cells ();


    // limit maximum refinement level
    if (triangulation.n_levels() > max_grid_level)
      for (typename Triangulation<dim>::active_cell_iterator
           cell = triangulation.begin_active(max_grid_level);
           cell != triangulation.end(); ++cell)
        cell->clear_refine_flag ();

    // limit minimum refinement level
    for (typename Triangulation<dim>::active_cell_iterator
         cell = triangulation.begin_active(0);
         cell != triangulation.end_active(parameters.min_grid_level); ++cell)
      cell->clear_coarsen_flag ();

    std::vector<const LinearAlgebra::BlockVector *> x_system (2);
    x_system[0] = &solution;
    x_system[1] = &old_solution;

    if (parameters.free_surface_enabled)
      x_system.push_back( &free_surface->mesh_velocity );

    parallel::distributed::SolutionTransfer<dim,LinearAlgebra::BlockVector>
    system_trans(dof_handler);

    std::vector<const LinearAlgebra::Vector *> x_fs_system (1);  //Outside of if statement for scoping reasons
    //Hack alert: we need freesurface_trans in the function scope, but cannot pass it the free_surface_dof_handler
    //if it is not allocated.  So if the free surface is not enabled, just pass the normal system dof_handler,
    //but then never use this SolutionTransfer object.
    parallel::distributed::SolutionTransfer<dim,LinearAlgebra::Vector>
    freesurface_trans(parameters.free_surface_enabled ? free_surface->free_surface_dof_handler : dof_handler);
    if (parameters.free_surface_enabled)
      x_fs_system[0] = &(free_surface->mesh_vertices);


    triangulation.prepare_coarsening_and_refinement();
    system_trans.prepare_for_coarsening_and_refinement(x_system);

    if (parameters.free_surface_enabled)
      freesurface_trans.prepare_for_coarsening_and_refinement(x_fs_system);

    triangulation.execute_coarsening_and_refinement ();
    global_volume = GridTools::volume (triangulation, mapping);
    computing_timer.exit_section();

    setup_dofs ();

    computing_timer.enter_section ("Refine mesh structure, part 2");

    {
      LinearAlgebra::BlockVector
      distributed_system (system_rhs);
      LinearAlgebra::BlockVector
      old_distributed_system (system_rhs);
      LinearAlgebra::BlockVector
      distributed_mesh_velocity (system_rhs);
      LinearAlgebra::BlockVector
      old_distributed_mesh_velocity (system_rhs);

      std::vector<LinearAlgebra::BlockVector *> system_tmp ( parameters.free_surface_enabled ? 3 : 2);
      system_tmp[0] = &(distributed_system);
      system_tmp[1] = &(old_distributed_system);

      if (parameters.free_surface_enabled)
        system_tmp[2] = &(distributed_mesh_velocity);

      system_trans.interpolate (system_tmp);
      solution     = distributed_system;
      old_solution = old_distributed_system;
      if (parameters.free_surface_enabled)
        free_surface->mesh_velocity = distributed_mesh_velocity;
    }

    if (parameters.free_surface_enabled)
      {
        LinearAlgebra::Vector distributed_mesh_vertices;
        distributed_mesh_vertices.reinit(free_surface->mesh_locally_owned, mpi_communicator);

        std::vector<LinearAlgebra::Vector *> system_tmp (1);
        system_tmp[0] = &(distributed_mesh_vertices);
        freesurface_trans.interpolate (system_tmp);
        free_surface->mesh_vertices     = distributed_mesh_vertices;
      }

    if (parameters.free_surface_enabled)
      free_surface->displace_mesh ();

    computing_timer.exit_section();
  }


  template <int dim>
  void
  Simulator<dim>::
  solve_timestep ()
  {
    // start any scheme with an extrapolated value from the previous
    // two time steps if those are available
    current_linearization_point = old_solution;
    if (timestep_number > 1)
      {
        //TODO: Trilinos sadd does not like ghost vectors even as input. Copy
        //into distributed vectors for now:
        LinearAlgebra::BlockVector distr_solution (system_rhs);
        distr_solution = old_solution;
        LinearAlgebra::BlockVector distr_old_solution (system_rhs);
        distr_old_solution = old_old_solution;
        distr_solution .sadd ((1 + time_step/old_time_step),
                              -time_step/old_time_step,
                              distr_old_solution);
        current_linearization_point = distr_solution;
      }

    switch (parameters.nonlinear_solver)
      {
        case NonlinearSolver::IMPES:
        {
          //We do the free surface execution at the beginning of the timestep for a specific reason.
          //The time step size is calculated AFTER the whole solve_timestep() function.  If we call
          //free_surface_execute() after the Stokes solve, it will be before we know what the appropriate
          //time step to take is, and we will timestep the boundary incorrectly.
          if (parameters.free_surface_enabled)
            free_surface->execute ();

          assemble_advection_system (AdvectionField::temperature());
          build_advection_preconditioner(AdvectionField::temperature(),
                                         T_preconditioner);
          solve_advection(AdvectionField::temperature());

          current_linearization_point.block(introspection.block_indices.temperature)
            = solution.block(introspection.block_indices.temperature);

          for (unsigned int c=0; c<parameters.n_compositional_fields; ++c)
            {
              assemble_advection_system (AdvectionField::composition(c));
              build_advection_preconditioner(AdvectionField::composition(c),
                                             C_preconditioner);
              solve_advection(AdvectionField::composition(c));
              current_linearization_point.block(introspection.block_indices.compositional_fields[c])
                = solution.block(introspection.block_indices.compositional_fields[c]);
            }


          // the Stokes matrix depends on the viscosity. if the viscosity
          // depends on other solution variables, then after we need to
          // update the Stokes matrix in every time step and so need to set
          // the following flag. if we change the Stokes matrix we also
          // need to update the Stokes preconditioner.
          if (stokes_matrix_depends_on_solution() == true)
            rebuild_stokes_matrix = rebuild_stokes_preconditioner = true;

          assemble_stokes_system();
          build_stokes_preconditioner();
          solve_stokes();

          break;
        }
        case NonlinearSolver::Stokes_only:
        {
          unsigned int iteration = 0;

          do
            {
              // the Stokes matrix depends on the viscosity. if the viscosity
              // depends on other solution variables, then we need to
              // update the Stokes matrix in every iteration and so need to set
              // the rebuild_stokes_matrix flag. if we change the Stokes matrix we also
              // need to update the Stokes preconditioner.
              //
              // there is a similar case where this nonlinear solver can be used, namely for
              // compressible models. in that case, the matrix does not depend on
              // the previous solution, but we still need to iterate since the right
              // hand side depends on it. in those cases, the matrix does not change,
              // but if we have to repeat computing the right hand side, we need to
              // also rebuild the matrix if we end up with inhomogenous velocity
              // boundary conditions (i.e., if there are prescribed velocity boundary
              // indicators)
              if ((stokes_matrix_depends_on_solution() == true)
                  ||
                  (parameters.prescribed_velocity_boundary_indicators.size() > 0))
                rebuild_stokes_matrix = true;
              if (stokes_matrix_depends_on_solution() == true)
                rebuild_stokes_preconditioner = true;

              assemble_stokes_system();
              build_stokes_preconditioner();
              const double stokes_residual = solve_stokes();
              current_linearization_point = solution;

              pcout << "      Nonlinear Stokes residual: " << stokes_residual << std::endl;
              if (stokes_residual < 1e-8)
                break;

              ++iteration;
            }
          while (iteration < parameters.max_nonlinear_iterations);
          break;
        }


        case NonlinearSolver::iterated_IMPES:
        {
          double initial_temperature_residual = 0;
          double initial_stokes_residual      = 0;
          std::vector<double> initial_composition_residual (parameters.n_compositional_fields,0);

          unsigned int iteration = 0;

          do
            {
              assemble_advection_system(AdvectionField::temperature());

              if (iteration == 0)
                build_advection_preconditioner(AdvectionField::temperature(),
                                               T_preconditioner);

              const double temperature_residual = solve_advection(AdvectionField::temperature());

              current_linearization_point.block(introspection.block_indices.temperature)
                = solution.block(introspection.block_indices.temperature);
              rebuild_stokes_matrix = true;
              std::vector<double> composition_residual (parameters.n_compositional_fields,0);

              for (unsigned int c=0; c<parameters.n_compositional_fields; ++c)
                {
                  assemble_advection_system (AdvectionField::composition(c));
                  build_advection_preconditioner(AdvectionField::composition(c),
                                                 C_preconditioner);
                  composition_residual[c]
                    = solve_advection(AdvectionField::composition(c));
                  current_linearization_point.block(introspection.block_indices.compositional_fields[c])
                    = solution.block(introspection.block_indices.compositional_fields[c]);
                }

              // the Stokes matrix depends on the viscosity. if the viscosity
              // depends on other solution variables, then after we need to
              // update the Stokes matrix in every time step and so need to set
              // the following flag. if we change the Stokes matrix we also
              // need to update the Stokes preconditioner.
              if (stokes_matrix_depends_on_solution() == true)
                rebuild_stokes_matrix = rebuild_stokes_preconditioner = true;

              assemble_stokes_system();
              if (iteration == 0)
                build_stokes_preconditioner();

              const double stokes_residual = solve_stokes();

              current_linearization_point = solution;

              pcout << "      Nonlinear residuals: " << temperature_residual
                    << ", " << stokes_residual;

              for (unsigned int c=0; c<parameters.n_compositional_fields; ++c)
                pcout << ", " << composition_residual[c];

              pcout << std::endl
                    << std::endl;

              if (iteration == 0)
                {
                  initial_temperature_residual = temperature_residual;
                  for (unsigned int c=0; c<parameters.n_compositional_fields; ++c)
                    initial_composition_residual[c] = composition_residual[c];
                  initial_stokes_residual      = stokes_residual;
                }
              else
                {
                  double max = 0.0;
                  for (unsigned int c=0; c<parameters.n_compositional_fields; ++c)
                    max = std::max(composition_residual[c]/initial_composition_residual[c],max);
                  max = std::max(stokes_residual/initial_stokes_residual, max);
                  max = std::max(temperature_residual/initial_temperature_residual, max);
                  pcout << "      residual: " << max << std::endl;
                  if (max < parameters.nonlinear_tolerance)
                    break;
                }

              ++iteration;
//TODO: terminate here if the number of iterations is too large and we see no convergence
            }
          while (iteration < parameters.max_nonlinear_iterations);

          break;
        }

        case NonlinearSolver::iterated_Stokes:
        {
          // solve the temperature system once...
          assemble_advection_system (AdvectionField::temperature());
          build_advection_preconditioner (AdvectionField::temperature (),
                                          T_preconditioner);
          solve_advection(AdvectionField::temperature());
          current_linearization_point.block(introspection.block_indices.temperature)
            = solution.block(introspection.block_indices.temperature);

          for (unsigned int c=0; c<parameters.n_compositional_fields; ++c)
            {
              assemble_advection_system (AdvectionField::composition(c));
              build_advection_preconditioner (AdvectionField::composition (c),
                                              C_preconditioner);
              solve_advection(AdvectionField::composition(c));
              current_linearization_point.block(introspection.block_indices.compositional_fields[c])
                = solution.block(introspection.block_indices.compositional_fields[c]);
            }


          // residual vector (only for the velocity)
          LinearAlgebra::Vector residual (introspection.index_sets.system_partitioning[0], mpi_communicator);
          LinearAlgebra::Vector tmp (introspection.index_sets.system_partitioning[0], mpi_communicator);

          // ...and then iterate the solution of the Stokes system
          double initial_stokes_residual = 0;
          for (unsigned int i=0; i< parameters.max_nonlinear_iterations; ++i)
            {
              // rebuild the matrix if it actually depends on the solution
              // of the previous iteration.
              if ((stokes_matrix_depends_on_solution() == true)
                  ||
                  (parameters.prescribed_velocity_boundary_indicators.size() > 0))
                rebuild_stokes_matrix = rebuild_stokes_preconditioner = true;

              assemble_stokes_system();
              build_stokes_preconditioner();
              const double stokes_residual = solve_stokes();

              if (i==0)
                initial_stokes_residual = stokes_residual;
              else
                {
                  pcout << "   Residual after nonlinear iteration " << i+1 << ": " << stokes_residual/initial_stokes_residual << std::endl;
                  if (stokes_residual/initial_stokes_residual < parameters.nonlinear_tolerance)
                    {
                      break; // convergence reached, exist nonlinear iteration.
                    }
                }

              current_linearization_point.block(introspection.block_indices.velocities)
                = solution.block(introspection.block_indices.velocities);
              if (introspection.block_indices.velocities != introspection.block_indices.pressure)
                current_linearization_point.block(introspection.block_indices.pressure)
                  = solution.block(introspection.block_indices.pressure);

              pcout << std::endl;
            }

          break;
        }

        default:
          Assert (false, ExcNotImplemented());
      }
  }


  /**
   * This is the main function of the program, containing the overall
   * logic which function is called when.
   */
  template <int dim>
  void Simulator<dim>::run ()
  {
    unsigned int max_refinement_level = parameters.initial_global_refinement +
                                        parameters.initial_adaptive_refinement;
    unsigned int pre_refinement_step = 0;

    // if we want to resume a computation from an earlier point
    // then reload it from a snapshot. otherwise do the basic
    // start-up
    if (parameters.resume_computation == true)
      {
        resume_from_snapshot();
        // we need to remove additional_refinement_times that are in the past
        // and adjust max_refinement_level which is not written to file
        while ((parameters.additional_refinement_times.size() > 0)
               &&
               (parameters.additional_refinement_times.front () < time+time_step))
          {
            ++max_refinement_level;
            parameters.additional_refinement_times
            .erase (parameters.additional_refinement_times.begin());
          }
      }
    else
      {
        // Instead of calling global_refine(n) we flag all cells for
        // refinement and then allow the mesh refinement plugins to unflag
        // the cells if desired. This procedure is repeated n times. If there
        // is no plugin that modifies the flags, it is equivalent to
        // refine_global(n).
        for (unsigned int n=0; n<parameters.initial_global_refinement; ++n)
          {
            for (typename Triangulation<dim>::active_cell_iterator
                 cell = triangulation.begin_active();
                 cell != triangulation.end(); ++cell)
              cell->set_refine_flag ();

            mesh_refinement_manager.tag_additional_cells ();
            triangulation.execute_coarsening_and_refinement();
          }

        global_volume = GridTools::volume (triangulation, mapping);

        time                      = parameters.start_time;
        timestep_number           = 0;
        time_step = old_time_step = 0;

        setup_dofs();
      }

    // start the timer for periodic checkpoints after the setup above
    time_t last_checkpoint_time = std::time(NULL);


  start_time_iteration:

    if (parameters.resume_computation == false)
      {
        computing_timer.enter_section ("Initialization");

        time                      = parameters.start_time;
        timestep_number           = 0;
        time_step = old_time_step = 0;

        set_initial_temperature_and_compositional_fields ();
        compute_initial_pressure_field ();

        computing_timer.exit_section();
      }

    // start the principal loop over time steps:
    do
      {
        start_timestep ();

        // then do the core work: assemble systems and solve
        solve_timestep ();

        pcout << std::endl;

        // update the time step size
        // for now the bool (convection/conduction dominated)
        // returned by compute_time_step is unused, will be
        // added to statistics later
        old_time_step = time_step;
        time_step = std::min (compute_time_step().first,
                              parameters.maximum_time_step);
        time_step = termination_manager.check_for_last_time_step(time_step);

        if (parameters.convert_to_years == true)
          statistics.add_value("Time step size (years)", time_step / year_in_seconds);
        else
          statistics.add_value("Time step size (seconds)", time_step);


        // see if we have to start over with a new refinement cycle
        // at the beginning of the simulation
        if ((timestep_number == 0) &&
            (pre_refinement_step < parameters.initial_adaptive_refinement))
          {
            if (parameters.timing_output_frequency ==0)
              computing_timer.print_summary ();

            output_statistics();

            if (parameters.run_postprocessors_on_initial_refinement)
              postprocess ();

            refine_mesh (max_refinement_level);
            ++pre_refinement_step;
            goto start_time_iteration;
          }

        postprocess ();

        // see if this is a time step where additional refinement is requested
        // if so, then loop over as many times as this is necessary
        if ((parameters.additional_refinement_times.size() > 0)
            &&
            (parameters.additional_refinement_times.front () < time+time_step))
          {
            while ((parameters.additional_refinement_times.size() > 0)
                   &&
                   (parameters.additional_refinement_times.front () < time+time_step))
              {
                ++max_refinement_level;
                refine_mesh (max_refinement_level);

                parameters.additional_refinement_times
                .erase (parameters.additional_refinement_times.begin());
              }
          }
        else
          // see if this is a time step where regular refinement is necessary, but only
          // if the previous rule wasn't triggered
          if (
            (timestep_number > 0
             &&
             (parameters.adaptive_refinement_interval > 0)
             &&
             (timestep_number % parameters.adaptive_refinement_interval == 0))
            ||
            (timestep_number==0 && parameters.adaptive_refinement_interval == 1)
          )
            refine_mesh (max_refinement_level);

        // every n time steps output a summary of the current
        // timing information
        if (((timestep_number > 0) && (parameters.timing_output_frequency != 0) &&
             (timestep_number % parameters.timing_output_frequency == 0))
            ||
            (parameters.timing_output_frequency == 1)||(parameters.timing_output_frequency == 0))
          {
            computing_timer.print_summary ();
            output_statistics();
          }

        // increment time step by one. then prepare
        // for the next time step by shifting solution vectors
        // by one time step
        time += time_step;
        ++timestep_number;
        {
          old_old_solution      = old_solution;
          old_solution          = solution;
        }

        // check whether to terminate the simulation. the
        // first part of the pair indicates whether to terminate
        // the execution; the second indicates whether to do one
        // more checkpoint
        const std::pair<bool,bool> termination = termination_manager.execute();

        // periodically generate snapshots so that we can resume here
        // if the program aborts or is terminated
        bool do_checkpoint = false;

        // If we base checkpoint frequency on timing, measure the time at process 0
        // This prevents race conditions where some processes will checkpoint and others won't
        if (parameters.checkpoint_time_secs > 0)
          {
            int global_do_checkpoint = ((std::time(NULL)-last_checkpoint_time) >=
                                        parameters.checkpoint_time_secs);
            MPI_Bcast(&global_do_checkpoint, 1, MPI_INT, 0, mpi_communicator);

            do_checkpoint = (global_do_checkpoint == 1);
          }

        // If we base checkpoint frequency on steps, see if it's time for another checkpoint
        if ((parameters.checkpoint_time_secs == 0) &&
            (parameters.checkpoint_steps > 0) &&
            (timestep_number % parameters.checkpoint_steps == 0))
          do_checkpoint = true;

        // Do a checkpoint either if indicated by checkpoint parameters, or if this
        // is the end of simulation and the termination criteria say to checkpoint
        if (do_checkpoint || (termination.first && termination.second))
          {
            create_snapshot();
            // matrices will be regenerated after a resume, so do that here too
            // to be consistent. otherwise we would get different results
            // for a restarted computation than for one that ran straight
            // through
            rebuild_stokes_matrix =
              rebuild_stokes_preconditioner = true;
            last_checkpoint_time = std::time(NULL);
          }

        // see if we want to terminate
        if (termination.first)
          break;
      }
    while (true);

    // we disable automatic summary printing so that it won't happen when
    // throwing an exception. Therefore, we have to do this manually here:
    computing_timer.print_summary ();
  }
}



// explicit instantiation of the functions we implement in this file
namespace aspect
{
#define INSTANTIATE(dim) \
  template class Simulator<dim>;

  ASPECT_INSTANTIATE(INSTANTIATE)
}<|MERGE_RESOLUTION|>--- conflicted
+++ resolved
@@ -86,12 +86,8 @@
     :
     parameters (prm, mpi_communicator_),
     introspection (!parameters.use_direct_stokes_solver,
-<<<<<<< HEAD
         parameters.include_melt_transport,
-        parameters.names_of_compositional_fields),
-=======
                    parameters.names_of_compositional_fields),
->>>>>>> 8274b303
     mpi_communicator (Utilities::MPI::duplicate_communicator (mpi_communicator_)),
     iostream_tee_device(std::cout, log_file_stream),
     iostream_tee_stream(iostream_tee_device),
