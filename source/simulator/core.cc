--- conflicted
+++ resolved
@@ -99,9 +99,6 @@
     material_model (MaterialModel::create_material_model<dim>(prm)),
     gravity_model (GravityModel::create_gravity_model<dim>(prm)),
     boundary_temperature (BoundaryTemperature::create_boundary_temperature<dim>(prm)),
-<<<<<<< HEAD
-    boundary_composition (BoundaryComposition::create_boundary_composition<dim>(prm)),
-=======
     // create a boundary composition model, but only if we actually need
     // it. otherwise, allow the user to simply specify nothing at all
     boundary_composition (parameters.fixed_composition_boundary_indicators.empty()
@@ -109,7 +106,6 @@
 			  0
 			  :
 			  BoundaryComposition::create_boundary_composition<dim>(prm)),
->>>>>>> 34102e9e
     compositional_initial_conditions (CompositionalInitialConditions::create_initial_conditions (prm,
                                       *geometry_model)),
     adiabatic_conditions(),
@@ -225,8 +221,6 @@
     if (SimulatorAccess<dim> *sim = dynamic_cast<SimulatorAccess<dim>*>(boundary_temperature.get()))
       sim->initialize (*this);
     if (SimulatorAccess<dim> *sim = dynamic_cast<SimulatorAccess<dim>*>(boundary_composition.get()))
-      sim->initialize (*this);
-    if (SimulatorAccess<dim> *sim = dynamic_cast<SimulatorAccess<dim>*>(&*boundary_composition))
       sim->initialize (*this);
 
     adiabatic_conditions.reset(new AdiabaticConditions<dim> (*geometry_model,
@@ -772,7 +766,7 @@
           Assert (is_element (*p, geometry_model->get_used_boundary_indicators()),
                   ExcInternalError());
           VectorTools::interpolate_boundary_values (dof_handler,
-                                                    *p,
+                                                 *p,
                                                     VectorFunctionFromScalarFunctionObject<dim>(std_cxx1x::bind (&BoundaryTemperature::Interface<dim>::temperature,
                                                         std_cxx1x::cref(*boundary_temperature),
                                                         std_cxx1x::cref(*geometry_model),
@@ -785,11 +779,7 @@
 
         }
 
-<<<<<<< HEAD
-      // now do the same for the composition variable
-=======
       // now do the same for the composition variable:
->>>>>>> 34102e9e
       // obtain the boundary indicators that belong to Dirichlet-type
       // composition boundary conditions and interpolate the composition
       // there
@@ -812,12 +802,7 @@
                                                           introspection.n_components),
                                                       constraints,
                                                       introspection.component_masks.compositional_fields[c]);
-<<<<<<< HEAD
-
           }
-=======
-	  }
->>>>>>> 34102e9e
     }
     constraints.close();
 
