--- conflicted
+++ resolved
@@ -1306,7 +1306,12 @@
         // is kept here, even though explicitly setting a facet should always work.
         try
           {
-            pcout.get_stream().imbue(std::locale(std::locale(), new aspect::Utilities::ThousandSep));
+          // Imbue the stream with a locale that does the right thing. The
+          // locale is responsible for later deleting the object pointed
+          // to by the last argument (the "facet"), see
+          // https://en.cppreference.com/w/cpp/locale/locale/locale
+          pcout.get_stream().imbue(std::locale(std::locale(),
+                                               new aspect::Utilities::ThousandSep));
           }
         catch (const std::runtime_error &e)
           {
@@ -1331,32 +1336,9 @@
                   << std::endl
                   << std::endl;
 
-<<<<<<< HEAD
             pcout.get_stream().imbue(s);
           }
       }
-=======
-    // print dof numbers. Do so with 1000s separator since they are frequently
-    // large
-    {
-      std::locale s = pcout.get_stream().getloc();
-      // Creating std::locale with an empty string previously caused problems
-      // on some platforms, so the functionality to catch the exception and ignore
-      // is kept here, even though explicitly setting a facet should always work.
-      try
-        {
-          // Imbue the stream with a locale that does the right thing. The
-          // locale is responsible for later deleting the object pointed
-          // to by the last argument (the "facet"), see
-          // https://en.cppreference.com/w/cpp/locale/locale/locale
-          pcout.get_stream().imbue(std::locale(std::locale(),
-                                               new aspect::Utilities::ThousandSep));
-        }
-      catch (const std::runtime_error &e)
-        {
-          // If the locale doesn't work, just give up
-        }
->>>>>>> 4cca756b
 
 
       // We need to setup the free surface degrees of freedom first if there is a free
