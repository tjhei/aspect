/*
  Copyright (C) 2011, 2012 by the authors of the ASPECT code.

  This file is part of ASPECT.

  ASPECT is free software; you can redistribute it and/or modify
  it under the terms of the GNU General Public License as published by
  the Free Software Foundation; either version 2, or (at your option)
  any later version.

  ASPECT is distributed in the hope that it will be useful,
  but WITHOUT ANY WARRANTY; without even the implied warranty of
  MERCHANTABILITY or FITNESS FOR A PARTICULAR PURPOSE.  See the
  GNU General Public License for more details.

  You should have received a copy of the GNU General Public License
  along with ASPECT; see the file doc/COPYING.  If not see
  <http://www.gnu.org/licenses/>.
*/
/*  $Id$  */


#include <aspect/mesh_refinement/density.h>

#include <deal.II/base/quadrature_lib.h>
#include <deal.II/dofs/dof_tools.h>
#include <deal.II/fe/fe_values.h>
#include <deal.II/numerics/derivative_approximation.h>

namespace aspect
{
  namespace MeshRefinement
  {
    template <int dim>
    void
    Density<dim>::execute(Vector<float> &indicators) const
    {
      indicators = 0;

//TODO: if the density doesn't actually depend on the solution
      // then we can get away with simply interpolating it spatially


      // create a vector in which we set the temperature block to
      // be a finite element interpolation of the density.
      // we do so by setting up a quadrature formula with the
      // temperature unit support points, then looping over these
      // points, compute the output quantity at them, and writing
      // the result into the output vector in the same order
      // (because quadrature points and temperature dofs are,
      // by design of the quadrature formula, numbered in the
      // same way)
      LinearAlgebra::BlockVector vec_distributed (this->introspection().index_sets.system_partitioning,
                                                  this->get_mpi_communicator());

      const Quadrature<dim> quadrature(this->get_fe().base_element(2).get_unit_support_points());
      std::vector<types::global_dof_index> local_dof_indices (this->get_fe().dofs_per_cell);
      FEValues<dim> fe_values (this->get_mapping(),
                               this->get_fe(),
                               quadrature,
                               update_quadrature_points | update_values);

      // the values of the compositional fields are stored as blockvectors for each field
      // we have to extract them in this structure
      std::vector<std::vector<double> > prelim_composition_values (this->n_compositional_fields(),
                                                                   std::vector<double> (quadrature.size()));

      typename MaterialModel::Interface<dim>::MaterialModelInputs in(quadrature.size(),
<<<<<<< HEAD
          this->n_compositional_fields());
      typename MaterialModel::Interface<dim>::MaterialModelOutputs out(quadrature.size(),
          this->n_compositional_fields());
=======
                                                                     this->n_compositional_fields());
      typename MaterialModel::Interface<dim>::MaterialModelOutputs out(quadrature.size());
>>>>>>> 5568e8c3

      typename DoFHandler<dim>::active_cell_iterator
      cell = this->get_dof_handler().begin_active(),
      endc = this->get_dof_handler().end();
      for (; cell!=endc; ++cell)
        if (cell->is_locally_owned())
          {
            fe_values.reinit(cell);

            fe_values[this->introspection().extractors.pressure].get_function_values (this->get_solution(),
                                                                                      in.pressure);
            fe_values[this->introspection().extractors.temperature].get_function_values (this->get_solution(),
                                                                                         in.temperature);
            for (unsigned int c=0; c<this->n_compositional_fields(); ++c)
              fe_values[this->introspection().extractors.compositional_fields[c]].get_function_values (this->get_solution(),
                  prelim_composition_values[c]);

            in.position = fe_values.get_quadrature_points();
            in.strain_rate.resize(0);// we are not reading the viscosity
            for (unsigned int i=0; i<quadrature.size(); ++i)
              {
                for (unsigned int c=0; c<this->n_compositional_fields(); ++c)
                  in.composition[i][c] = prelim_composition_values[c][i];
              }
            this->get_material_model().evaluate(in, out);

            cell->get_dof_indices (local_dof_indices);

            // for each temperature dof, write into the output
            // vector the density. note that quadrature points and
            // dofs are enumerated in the same order
            for (unsigned int i=0; i<this->get_fe().base_element(2).dofs_per_cell; ++i)
              {
                const unsigned int system_local_dof
                  = this->get_fe().component_to_system_index(/*temperature component=*/dim+1,
                                                                                       /*dof index within component=*/i);

                vec_distributed(local_dof_indices[system_local_dof])
                  = out.densities[i];
              }
          }

      // now create a vector with the requisite ghost elements
      // and use it for estimating the gradients
      LinearAlgebra::BlockVector vec (this->introspection().index_sets.system_relevant_partitioning,
                                      this->get_mpi_communicator());
      vec = vec_distributed;

      DerivativeApproximation::approximate_gradient  (this->get_mapping(),
                                                      this->get_dof_handler(),
                                                      vec,
                                                      indicators,
//TODO: replace by the appropriate component mask
                                                      dim+1);

      // Scale gradient in each cell with the correct power of h. Otherwise,
      // error indicators do not reduce when refined if there is a density
      // jump. We need at least order 1 for the error not to grow when
      // refining, so anything >1 should work. (note that the gradient
      // itself scales like 1/h, so multiplying it with any factor h^s, s>1
      // will yield convergence of the error indicators to zero as h->0)
      const double power = 1.0 + dim/2.0;
      {
        typename DoFHandler<dim>::active_cell_iterator
        cell = this->get_dof_handler().begin_active(),
        endc = this->get_dof_handler().end();
        unsigned int i=0;
        for (; cell!=endc; ++cell, ++i)
          if (cell->is_locally_owned())
            indicators(i) *= std::pow(cell->diameter(), power);
      }
    }
  }
}

// explicit instantiations
namespace aspect
{
  namespace MeshRefinement
  {
    ASPECT_REGISTER_MESH_REFINEMENT_CRITERION(Density,
                                              "density",
                                              "A mesh refinement criterion that computes "
                                              "refinement indicators from a field that describes "
                                              "the spatial variability of the density, $\\rho$. "
                                              "Because this quantity may not be a continuous function ($\\rho$ "
                                              "and $C_p$ may be discontinuous functions along discontinuities in the "
                                              "medium, for example due to phase changes), we approximate the "
                                              "gradient of this quantity to refine the mesh. The error indicator "
                                              "defined here takes the magnitude of the approximate gradient "
                                              "and scales it by $h_K^{1+d/2}$ where $h_K$ is the diameter of each cell "
                                              "and $d$ is the dimension. "
                                              "This scaling ensures that the error indicators converge to zero as "
                                              "$h_K\\rightarrow 0$ even if the energy density is discontinuous, since "
                                              "the gradient of a discontinuous function grows like $1/h_K$.")
  }
}<|MERGE_RESOLUTION|>--- conflicted
+++ resolved
@@ -66,14 +66,9 @@
                                                                    std::vector<double> (quadrature.size()));
 
       typename MaterialModel::Interface<dim>::MaterialModelInputs in(quadrature.size(),
-<<<<<<< HEAD
-          this->n_compositional_fields());
+                                                                     this->n_compositional_fields());
       typename MaterialModel::Interface<dim>::MaterialModelOutputs out(quadrature.size(),
           this->n_compositional_fields());
-=======
-                                                                     this->n_compositional_fields());
-      typename MaterialModel::Interface<dim>::MaterialModelOutputs out(quadrature.size());
->>>>>>> 5568e8c3
 
       typename DoFHandler<dim>::active_cell_iterator
       cell = this->get_dof_handler().begin_active(),
