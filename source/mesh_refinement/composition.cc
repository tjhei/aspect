/*
  Copyright (C) 2011 - 2014 by the authors of the ASPECT code.

  This file is part of ASPECT.

  ASPECT is free software; you can redistribute it and/or modify
  it under the terms of the GNU General Public License as published by
  the Free Software Foundation; either version 2, or (at your option)
  any later version.

  ASPECT is distributed in the hope that it will be useful,
  but WITHOUT ANY WARRANTY; without even the implied warranty of
  MERCHANTABILITY or FITNESS FOR A PARTICULAR PURPOSE.  See the
  GNU General Public License for more details.

  You should have received a copy of the GNU General Public License
  along with ASPECT; see the file doc/COPYING.  If not see
  <http://www.gnu.org/licenses/>.
*/
/*  $Id$  */


#include <aspect/mesh_refinement/composition.h>

#include <deal.II/base/quadrature_lib.h>
#include <deal.II/numerics/error_estimator.h>

namespace aspect
{
  namespace MeshRefinement
  {
    template <int dim>
    void
<<<<<<< HEAD
    Composition<dim>::initialize ()
    {
=======
    Composition<dim>::initialize (const Simulator<dim> &simulator)
    {
      // call the corresponding function in the base class, then use
      // what has by then been initialized
      SimulatorAccess<dim>::initialize (simulator);

>>>>>>> c49030f5
      AssertThrow (composition_scaling_factors.size() == this->n_compositional_fields()
                   ||
                   composition_scaling_factors.size() == 0,
                   ExcMessage ("The number of scaling factors given here must either be "
                               "zero or equal to the number of chosen refinement criteria."));
      if (composition_scaling_factors.size() == 0)
<<<<<<< HEAD
        composition_scaling_factors = std::vector<double> (this->n_compositional_fields(), 1.0);
=======
        composition_scaling_factors.resize (this->n_compositional_fields(), 1.0);
>>>>>>> c49030f5
    }

    template <int dim>
    void
    Composition<dim>::execute(Vector<float> &indicators) const
    {
      AssertThrow (this->n_compositional_fields() >= 1,
                   ExcMessage ("This refinement criterion can not be used when no "
                               "compositional fields are active!"));
      indicators = 0;

      for (unsigned int c=0; c<this->n_compositional_fields(); ++c)
        {
          Vector<float> this_indicator (indicators.size());

          KellyErrorEstimator<dim>::estimate (this->get_dof_handler(),
//TODO: Replace the 2 by something reasonable, adjusted to the polynomial degree
                                              QGauss<dim-1>(2),
                                              typename FunctionMap<dim>::type(),
                                              this->get_solution(),
                                              this_indicator,
                                              this->introspection().component_masks.compositional_fields[c],
                                              0,
                                              0,
                                              this->get_triangulation().locally_owned_subdomain());
          for (unsigned int i=0; i<indicators.size(); ++i)
<<<<<<< HEAD
        	this_indicator[i] *= composition_scaling_factors[c];
=======
            this_indicator[i] *= composition_scaling_factors[c];
>>>>>>> c49030f5
          indicators += this_indicator;
        }
    }

    template <int dim>
    void
    Composition<dim>::
    declare_parameters (ParameterHandler &prm)
    {
      prm.enter_subsection("Mesh refinement");
      {
        prm.enter_subsection("Composition");
        {
          prm.declare_entry("Compositional field scaling factors",
                            "",
                            Patterns::List (Patterns::Double(0)),
                            "A list of scaling factors by which every individual compositional "
                            "field will be multiplied by. If only a single compositional "
                            "field exists, then this parameter has no particular meaning. "
                            "On the other hand, if multiple criteria are chosen, then these "
                            "factors are used to weigh the various indicators relative to "
                            "each other. "
                            "\n\n"
<<<<<<< HEAD
                            "If the list of indicators given in this parameter is empty, then this "
=======
                            "If the list of scaling factors given in this parameter is empty, then this "
>>>>>>> c49030f5
                            "indicates that they should all be chosen equal to one. If the list "
                            "is not empty then it needs to have as many entries as there are "
                            "compositional fields.");
        }
        prm.leave_subsection();
      }
      prm.leave_subsection();
    }

    template <int dim>
    void
    Composition<dim>::parse_parameters (ParameterHandler &prm)
    {
      prm.enter_subsection("Mesh refinement");
      {
        prm.enter_subsection("Composition");
        {
          composition_scaling_factors
            = Utilities::string_to_double(
                Utilities::split_string_list(prm.get("Compositional field scaling factors")));
        }
        prm.leave_subsection();
      }
      prm.leave_subsection();
    }
  }
}

// explicit instantiations
namespace aspect
{
  namespace MeshRefinement
  {
    ASPECT_REGISTER_MESH_REFINEMENT_CRITERION(Composition,
                                              "composition",
                                              "A mesh refinement criterion that computes "
                                              "refinement indicators from the compositional fields. "
                                              "If there is more than one compositional field, then "
                                              "it simply takes the sum of the indicators computed "
                                              "from each of the compositional field.")
  }
}<|MERGE_RESOLUTION|>--- conflicted
+++ resolved
@@ -31,28 +31,19 @@
   {
     template <int dim>
     void
-<<<<<<< HEAD
-    Composition<dim>::initialize ()
-    {
-=======
     Composition<dim>::initialize (const Simulator<dim> &simulator)
     {
       // call the corresponding function in the base class, then use
       // what has by then been initialized
       SimulatorAccess<dim>::initialize (simulator);
 
->>>>>>> c49030f5
       AssertThrow (composition_scaling_factors.size() == this->n_compositional_fields()
                    ||
                    composition_scaling_factors.size() == 0,
                    ExcMessage ("The number of scaling factors given here must either be "
                                "zero or equal to the number of chosen refinement criteria."));
       if (composition_scaling_factors.size() == 0)
-<<<<<<< HEAD
-        composition_scaling_factors = std::vector<double> (this->n_compositional_fields(), 1.0);
-=======
         composition_scaling_factors.resize (this->n_compositional_fields(), 1.0);
->>>>>>> c49030f5
     }
 
     template <int dim>
@@ -79,11 +70,7 @@
                                               0,
                                               this->get_triangulation().locally_owned_subdomain());
           for (unsigned int i=0; i<indicators.size(); ++i)
-<<<<<<< HEAD
-        	this_indicator[i] *= composition_scaling_factors[c];
-=======
             this_indicator[i] *= composition_scaling_factors[c];
->>>>>>> c49030f5
           indicators += this_indicator;
         }
     }
@@ -107,11 +94,7 @@
                             "factors are used to weigh the various indicators relative to "
                             "each other. "
                             "\n\n"
-<<<<<<< HEAD
-                            "If the list of indicators given in this parameter is empty, then this "
-=======
                             "If the list of scaling factors given in this parameter is empty, then this "
->>>>>>> c49030f5
                             "indicates that they should all be chosen equal to one. If the list "
                             "is not empty then it needs to have as many entries as there are "
                             "compositional fields.");
