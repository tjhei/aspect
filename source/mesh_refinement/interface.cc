--- conflicted
+++ resolved
@@ -39,13 +39,6 @@
 
     template <int dim>
     void
-<<<<<<< HEAD
-    Interface<dim>::initialize ()
-    {}
-
-
-    template <int dim>
-    void
     Interface<dim>::execute (Vector<float> &error_indicators) const
     {
       for (unsigned int i=0; i<error_indicators.size(); ++i)
@@ -61,8 +54,6 @@
 
     template <int dim>
     void
-=======
->>>>>>> ad33e9ba
     Interface<dim>::declare_parameters (ParameterHandler &)
     {}
 
