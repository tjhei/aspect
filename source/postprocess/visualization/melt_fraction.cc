/*
  Copyright (C) 2011 - 2014 by the authors of the ASPECT code.

  This file is part of ASPECT.

  ASPECT is free software; you can redistribute it and/or modify
  it under the terms of the GNU General Public License as published by
  the Free Software Foundation; either version 2, or (at your option)
  any later version.

  ASPECT is distributed in the hope that it will be useful,
  but WITHOUT ANY WARRANTY; without even the implied warranty of
  MERCHANTABILITY or FITNESS FOR A PARTICULAR PURPOSE.  See the
  GNU General Public License for more details.

  You should have received a copy of the GNU General Public License
  along with ASPECT; see the file doc/COPYING.  If not see
  <http://www.gnu.org/licenses/>.
*/
/*  $Id$  */


#include <aspect/postprocess/visualization/melt_fraction.h>
#include <aspect/simulator_access.h>

#include <deal.II/numerics/data_out.h>
#include <deal.II/base/parameter_handler.h>


namespace aspect
{
  namespace Postprocess
  {
    namespace VisualizationPostprocessors
    {
      template <int dim>
      MeltFraction<dim>::
      MeltFraction ()
        :
        DataPostprocessorScalar<dim> ("melt_fraction",
                                      update_values | update_q_points)
      {}



      template <int dim>
      void
      MeltFraction<dim>::
      compute_derived_quantities_vector (const std::vector<Vector<double> >              &uh,
                                         const std::vector<std::vector<Tensor<1,dim> > > &duh,
                                         const std::vector<std::vector<Tensor<2,dim> > > &dduh,
                                         const std::vector<Point<dim> >                  &normals,
                                         const std::vector<Point<dim> >                  &evaluation_points,
                                         std::vector<Vector<double> >                    &computed_quantities) const
      {
        const unsigned int n_quadrature_points = uh.size();
        Assert (computed_quantities.size() == n_quadrature_points,    ExcInternalError());
        Assert (computed_quantities[0].size() == 1,                   ExcInternalError());
        Assert (uh[0].size() == dim+2+this->n_compositional_fields()
        		+(this->include_melt_transport() ? 1 : 0),            ExcInternalError());

        for (unsigned int q=0; q<n_quadrature_points; ++q)
          {
            const double pressure    = uh[q][dim];
            const double temperature = uh[q][dim+1];
            std::vector<double> composition(this->n_compositional_fields());

            for (unsigned int c=0; c<this->n_compositional_fields(); ++c)
              composition[c] = uh[q][dim+2+c];

            // anhydrous melting of peridotite after Katz, 2003
            const double T_solidus  = A1 + 273.15
                                      + A2 * pressure
                                      + A3 * pressure * pressure;
            const double T_lherz_liquidus = B1 + 273.15
                                            + B2 * pressure
                                            + B3 * pressure * pressure;
            const double T_liquidus = C1 + 273.15
                                      + C2 * pressure
                                      + C3 * pressure * pressure;

            // melt fraction for peridotite with clinopyroxene
            double peridotite_melt_fraction;
            if (temperature < T_solidus || pressure > 1.3e10)
              peridotite_melt_fraction = 0.0;
            else if (temperature > T_lherz_liquidus)
              peridotite_melt_fraction = 1.0;
            else
              peridotite_melt_fraction = std::pow((temperature - T_solidus) / (T_lherz_liquidus - T_solidus),beta);

            // melt fraction after melting of all clinopyroxene
            const double R_cpx = r1 + r2 * pressure;
            const double F_max = M_cpx / R_cpx;

<<<<<<< HEAD
            if(peridotite_melt_fraction > F_max && temperature < T_liquidus)
            {
              const double T_max = std::pow(F_max,1/beta) * (T_lherz_liquidus - T_solidus) + T_solidus;
              peridotite_melt_fraction = F_max + (1 - F_max) * pow((temperature - T_max) / (T_liquidus - T_max),beta);
            }
=======
            if (peridotite_melt_fraction > F_max && temperature < T_liquidus)
              {
                const double T_max = std::pow(F_max,1/beta) * (T_lherz_liquidus - T_solidus) + T_solidus;
                peridotite_melt_fraction = F_max + (1 - F_max) * (temperature - T_max) / (T_liquidus - T_max);
              }
>>>>>>> c49030f5

            // melting of pyroxenite after Sobolev et al., 2011
            const double T_melting = D1 + 273.15
                                     + D2 * pressure
                                     + D3 * pressure * pressure;

            const double discriminant = E1*E1/(E2*E2*4) + (temperature-T_melting)/E2;

            double pyroxenite_melt_fraction;
            if (temperature < T_melting || pressure > 1.3e10)
              pyroxenite_melt_fraction = 0.0;
            else if (discriminant < 0)
              pyroxenite_melt_fraction = 0.5429;
            else
              pyroxenite_melt_fraction = -E1/(2*E2) - std::sqrt(discriminant);

            double melt_fraction;
            if (this->n_compositional_fields()>0)
              melt_fraction = composition[0] * pyroxenite_melt_fraction +
                              (1-composition[0]) * peridotite_melt_fraction;
            else
              melt_fraction = peridotite_melt_fraction;

            computed_quantities[q](0) = melt_fraction;
          }
      }



      template <int dim>
      void
      MeltFraction<dim>::declare_parameters (ParameterHandler &prm)
      {
        prm.enter_subsection("Postprocess");
        {
          prm.enter_subsection("Visualization");
          {
            prm.enter_subsection("Melt fraction");
            {
              prm.declare_entry ("A1", "1085.7",
                                 Patterns::Double (),
                                 "Constant parameter in the quadratic "
                                 "function that approximates the solidus "
                                 "of peridotite. "
                                 "Units: $°C$.");
              prm.declare_entry ("A2", "1.329e-7",
                                 Patterns::Double (),
                                 "Prefactor of the linear pressure term "
                                 "in the quadratic function that approximates "
                                 "the solidus of peridotite. "
                                 "Units: $°C/Pa$.");
              prm.declare_entry ("A3", "-5.1e-18",
                                 Patterns::Double (),
                                 "Prefactor of the quadratic pressure term "
                                 "in the quadratic function that approximates "
                                 "the solidus of peridotite. "
                                 "Units: $°C/(Pa^2)$.");
              prm.declare_entry ("B1", "1475.0",
                                 Patterns::Double (),
                                 "Constant parameter in the quadratic "
                                 "function that approximates the lherzolite "
                                 "liquidus used for calculating the fraction "
                                 "of peridotite-derived melt. "
                                 "Units: $°C$.");
              prm.declare_entry ("B2", "8.0e-8",
                                 Patterns::Double (),
                                 "Prefactor of the linear pressure term "
                                 "in the quadratic function that approximates "
                                 "the  lherzolite liquidus used for "
                                 "calculating the fraction of peridotite-"
                                 "derived melt. "
                                 "Units: $°C/Pa$.");
              prm.declare_entry ("B3", "-3.2e-18",
                                 Patterns::Double (),
                                 "Prefactor of the quadratic pressure term "
                                 "in the quadratic function that approximates "
                                 "the  lherzolite liquidus used for "
                                 "calculating the fraction of peridotite-"
                                 "derived melt. "
                                 "Units: $°C/(Pa^2)$.");
              prm.declare_entry ("C1", "1780.0",
                                 Patterns::Double (),
                                 "Constant parameter in the quadratic "
                                 "function that approximates the liquidus "
                                 "of peridotite. "
                                 "Units: $°C$.");
              prm.declare_entry ("C2", "4.50e-8",
                                 Patterns::Double (),
                                 "Prefactor of the linear pressure term "
                                 "in the quadratic function that approximates "
                                 "the liquidus of peridotite. "
                                 "Units: $°C/Pa$.");
              prm.declare_entry ("C3", "-2.0e-18",
                                 Patterns::Double (),
                                 "Prefactor of the quadratic pressure term "
                                 "in the quadratic function that approximates "
                                 "the liquidus of peridotite. "
                                 "Units: $°C/(Pa^2)$.");
              prm.declare_entry ("r1", "0.4",
                                 Patterns::Double (),
                                 "Constant in the linear function that "
                                 "approximates the clinopyroxene reaction "
                                 "coefficient. "
                                 "Units: non-dimensional.");
              prm.declare_entry ("r2", "8e-11",
                                 Patterns::Double (),
                                 "Prefactor of the linear pressure term "
                                 "in the linear function that approximates "
                                 "the clinopyroxene reaction coefficient. "
                                 "Units: $1/Pa$.");
              prm.declare_entry ("beta", "1.5",
                                 Patterns::Double (),
                                 "Exponent of the melting temperature in "
                                 "the melt fraction calculation. "
                                 "Units: non-dimensional.");
              prm.declare_entry ("Mass fraction cpx", "0.3",
                                 Patterns::Double (),
                                 "Mass fraction of clinopyroxene in the "
                                 "peridotite to be molten. "
                                 "Units: non-dimensional.");
              prm.declare_entry ("D1", "976.0",
                                 Patterns::Double (),
                                 "Constant parameter in the quadratic "
                                 "function that approximates the solidus "
                                 "of pyroxenite. "
                                 "Units: $°C$.");
              prm.declare_entry ("D2", "1.23e-7",
                                 Patterns::Double (),
                                 "Prefactor of the linear pressure term "
                                 "in the quadratic function that approximates "
                                 "the solidus of pyroxenite. "
                                 "Units: $°C/Pa$.");
              prm.declare_entry ("D3", "-5.1e-18",
                                 Patterns::Double (),
                                 "Prefactor of the quadratic pressure term "
                                 "in the quadratic function that approximates "
                                 "the solidus of pyroxenite. "
                                 "Units: $°C/(Pa^2)$.");
              prm.declare_entry ("E1", "633.8",
                                 Patterns::Double (),
                                 "Prefactor of the linear depletion term "
                                 "in the quadratic function that approximates "
                                 "the melt fraction of pyroxenite. "
                                 "Units: $°C/Pa$.");
              prm.declare_entry ("E2", "-611.4",
                                 Patterns::Double (),
                                 "Prefactor of the quadratic depletion term "
                                 "in the quadratic function that approximates "
                                 "the melt fraction of pyroxenite. "
                                 "Units: $°C/(Pa^2)$.");
            }
            prm.leave_subsection();
          }
          prm.leave_subsection();
        }
        prm.leave_subsection();
      }

      template <int dim>
      void
      MeltFraction<dim>::parse_parameters (ParameterHandler &prm)
      {
        prm.enter_subsection("Postprocess");
        {
          prm.enter_subsection("Visualization");
          {
            prm.enter_subsection("Melt fraction");
            {
              A1              = prm.get_double ("A1");
              A2              = prm.get_double ("A2");
              A3              = prm.get_double ("A3");
              B1              = prm.get_double ("B1");
              B2              = prm.get_double ("B2");
              B3              = prm.get_double ("B3");
              C1              = prm.get_double ("C1");
              C2              = prm.get_double ("C2");
              C3              = prm.get_double ("C3");
              r1              = prm.get_double ("r1");
              r2              = prm.get_double ("r2");
              beta            = prm.get_double ("beta");
              M_cpx           = prm.get_double ("Mass fraction cpx");
              D1              = prm.get_double ("D1");
              D2              = prm.get_double ("D2");
              D3              = prm.get_double ("D3");
              E1              = prm.get_double ("E1");
              E2              = prm.get_double ("E2");
            }
            prm.leave_subsection();
          }
          prm.leave_subsection();
        }
        prm.leave_subsection();
      }
    }
  }
}


// explicit instantiations
namespace aspect
{
  namespace Postprocess
  {
    namespace VisualizationPostprocessors
    {
      ASPECT_REGISTER_VISUALIZATION_POSTPROCESSOR(MeltFraction,
                                                  "melt fraction",
                                                  "A visualization output object that generates output "
                                                  "for the melt fraction at the temperature and "
                                                  "pressure of the current point (batch melting). "
                                                  "Does not take into account latent heat.")
    }
  }
}<|MERGE_RESOLUTION|>--- conflicted
+++ resolved
@@ -92,19 +92,11 @@
             const double R_cpx = r1 + r2 * pressure;
             const double F_max = M_cpx / R_cpx;
 
-<<<<<<< HEAD
-            if(peridotite_melt_fraction > F_max && temperature < T_liquidus)
-            {
-              const double T_max = std::pow(F_max,1/beta) * (T_lherz_liquidus - T_solidus) + T_solidus;
-              peridotite_melt_fraction = F_max + (1 - F_max) * pow((temperature - T_max) / (T_liquidus - T_max),beta);
-            }
-=======
             if (peridotite_melt_fraction > F_max && temperature < T_liquidus)
               {
                 const double T_max = std::pow(F_max,1/beta) * (T_lherz_liquidus - T_solidus) + T_solidus;
-                peridotite_melt_fraction = F_max + (1 - F_max) * (temperature - T_max) / (T_liquidus - T_max);
+                peridotite_melt_fraction = F_max + (1 - F_max) * pow((temperature - T_max) / (T_liquidus - T_max),beta);
               }
->>>>>>> c49030f5
 
             // melting of pyroxenite after Sobolev et al., 2011
             const double T_melting = D1 + 273.15
