/*
  Copyright (C) 2011 - 2014 by the authors of the ASPECT code.

  This file is part of ASPECT.

  ASPECT is free software; you can redistribute it and/or modify
  it under the terms of the GNU General Public License as published by
  the Free Software Foundation; either version 2, or (at your option)
  any later version.

  ASPECT is distributed in the hope that it will be useful,
  but WITHOUT ANY WARRANTY; without even the implied warranty of
  MERCHANTABILITY or FITNESS FOR A PARTICULAR PURPOSE.  See the
  GNU General Public License for more details.

  You should have received a copy of the GNU General Public License
  along with ASPECT; see the file doc/COPYING.  If not see
  <http://www.gnu.org/licenses/>.
*/
/*  $Id$  */


#include <aspect/postprocess/visualization/melt_fraction.h>
#include <aspect/simulator_access.h>

#include <deal.II/numerics/data_out.h>
#include <deal.II/base/parameter_handler.h>


namespace aspect
{
  namespace Postprocess
  {
    namespace VisualizationPostprocessors
    {
      template <int dim>
      MeltFraction<dim>::
      MeltFraction ()
        :
        DataPostprocessorScalar<dim> ("melt_fraction",
                                      update_values | update_q_points)
      {}



      template <int dim>
      void
      MeltFraction<dim>::
      compute_derived_quantities_vector (const std::vector<Vector<double> >              &uh,
                                         const std::vector<std::vector<Tensor<1,dim> > > &duh,
                                         const std::vector<std::vector<Tensor<2,dim> > > &dduh,
                                         const std::vector<Point<dim> >                  &normals,
                                         const std::vector<Point<dim> >                  &evaluation_points,
                                         std::vector<Vector<double> >                    &computed_quantities) const
      {
        const unsigned int n_quadrature_points = uh.size();
        Assert (computed_quantities.size() == n_quadrature_points,    ExcInternalError());
        Assert (computed_quantities[0].size() == 1,                   ExcInternalError());
        Assert (uh[0].size() == dim+2+this->n_compositional_fields()
        		+(this->include_melt_transport() ? 1 : 0),            ExcInternalError());

        for (unsigned int q=0; q<n_quadrature_points; ++q)
          {
            const double pressure    = uh[q][dim];
            const double temperature = uh[q][dim+1];
            std::vector<double> composition(this->n_compositional_fields());

            for (unsigned int c=0; c<this->n_compositional_fields(); ++c)
              composition[c] = uh[q][dim+2+c];

            // anhydrous melting of peridotite after Katz, 2003
            const double T_solidus  = A1 + 273.15
                                      + A2 * pressure
                                      + A3 * pressure * pressure;
            const double T_lherz_liquidus = B1 + 273.15
                                            + B2 * pressure
                                            + B3 * pressure * pressure;
            const double T_liquidus = C1 + 273.15
                                      + C2 * pressure
                                      + C3 * pressure * pressure;

            // melt fraction for peridotite with clinopyroxene
            double peridotite_melt_fraction;
            if (temperature < T_solidus || pressure > 1.3e10)
              peridotite_melt_fraction = 0.0;
            else if (temperature > T_lherz_liquidus)
              peridotite_melt_fraction = 1.0;
            else
              peridotite_melt_fraction = std::pow((temperature - T_solidus) / (T_lherz_liquidus - T_solidus),beta);

            // melt fraction after melting of all clinopyroxene
            const double R_cpx = r1 + r2 * pressure;
            const double F_max = M_cpx / R_cpx;

            if (peridotite_melt_fraction > F_max && temperature < T_liquidus)
              {
                const double T_max = std::pow(F_max,1/beta) * (T_lherz_liquidus - T_solidus) + T_solidus;
                peridotite_melt_fraction = F_max + (1 - F_max) * pow((temperature - T_max) / (T_liquidus - T_max),beta);
              }

            // melting of pyroxenite after Sobolev et al., 2011
            const double T_melting = D1 + 273.15
                                     + D2 * pressure
                                     + D3 * pressure * pressure;

            const double discriminant = E1*E1/(E2*E2*4) + (temperature-T_melting)/E2;

            double pyroxenite_melt_fraction;
            if (temperature < T_melting || pressure > 1.3e10)
              pyroxenite_melt_fraction = 0.0;
            else if (discriminant < 0)
              pyroxenite_melt_fraction = 0.5429;
            else
              pyroxenite_melt_fraction = -E1/(2*E2) - std::sqrt(discriminant);

            double melt_fraction;
            if (this->n_compositional_fields()>0)
              melt_fraction = composition[0] * pyroxenite_melt_fraction +
                              (1-composition[0]) * peridotite_melt_fraction;
            else
              melt_fraction = peridotite_melt_fraction;

            computed_quantities[q](0) = melt_fraction;
          }
      }



      template <int dim>
      void
      MeltFraction<dim>::declare_parameters (ParameterHandler &prm)
<<<<<<< HEAD
	  {
		prm.enter_subsection("Postprocess");
		{
		  prm.enter_subsection("Visualization");
		  {
			prm.enter_subsection("Melt fraction");
			{
			  prm.declare_entry ("A1", "1085.7",
							     Patterns::Double (),
							     "Constant parameter in the quadratic "
							     "function that approximates the solidus "
							     "of peridotite. "
							     "Units: $°C$.");
			  prm.declare_entry ("A2", "1.329e-7",
							     Patterns::Double (),
							     "Prefactor of the linear pressure term "
							     "in the quadratic function that approximates "
							     "the solidus of peridotite. "
							     "Units: $°C/Pa$.");
			  prm.declare_entry ("A3", "-5.1e-18",
							     Patterns::Double (),
							     "Prefactor of the quadratic pressure term "
							     "in the quadratic function that approximates "
							     "the solidus of peridotite. "
							     "Units: $°C/(Pa^2)$.");
			  prm.declare_entry ("B1", "1475.0",
							     Patterns::Double (),
							     "Constant parameter in the quadratic "
							     "function that approximates the lherzolite "
							     "liquidus used for calculating the fraction "
							     "of peridotite-derived melt. "
							     "Units: $°C$.");
			  prm.declare_entry ("B2", "8.0e-8",
							     Patterns::Double (),
							     "Prefactor of the linear pressure term "
							     "in the quadratic function that approximates "
							     "the  lherzolite liquidus used for "
							     "calculating the fraction of peridotite-"
							     "derived melt. "
							     "Units: $°C/Pa$.");
			  prm.declare_entry ("B3", "-3.2e-18",
							     Patterns::Double (),
							     "Prefactor of the quadratic pressure term "
							     "in the quadratic function that approximates "
							     "the  lherzolite liquidus used for "
							     "calculating the fraction of peridotite-"
							     "derived melt. "
							     "Units: $°C/(Pa^2)$.");
			  prm.declare_entry ("C1", "1780.0",
							     Patterns::Double (),
							     "Constant parameter in the quadratic "
							     "function that approximates the liquidus "
							     "of peridotite. "
							     "Units: $°C$.");
			  prm.declare_entry ("C2", "4.50e-8",
							     Patterns::Double (),
							     "Prefactor of the linear pressure term "
							     "in the quadratic function that approximates "
							     "the liquidus of peridotite. "
							     "Units: $°C/Pa$.");
			  prm.declare_entry ("C3", "-2.0e-18",
							     Patterns::Double (),
							     "Prefactor of the quadratic pressure term "
							     "in the quadratic function that approximates "
							     "the liquidus of peridotite. "
							     "Units: $°C/(Pa^2)$.");
			  prm.declare_entry ("r1", "0.5",
							     Patterns::Double (),
							     "Constant in the linear function that "
							     "approximates the clinopyroxene reaction "
							     "coefficient. "
							     "Units: non-dimensional.");
			  prm.declare_entry ("r2", "8e-11",
							     Patterns::Double (),
							     "Prefactor of the linear pressure term "
							     "in the linear function that approximates "
							     "the clinopyroxene reaction coefficient. "
							     "Units: $1/Pa$.");
			  prm.declare_entry ("beta", "1.5",
							     Patterns::Double (),
							     "Exponent of the melting temperature in "
							     "the melt fraction calculation. "
							     "Units: non-dimensional.");
			  prm.declare_entry ("M_cpx", "0.15",
							     Patterns::Double (),
							     "Mass fraction of clinopyroxene in the "
							     "peridotite to be molten. "
							     "Units: non-dimensional.");
			  prm.declare_entry ("D1", "976.0",
							     Patterns::Double (),
							     "Constant parameter in the quadratic "
							     "function that approximates the solidus "
							     "of pyroxenite. "
							     "Units: $°C$.");
			  prm.declare_entry ("D2", "1.23e-7",
							     Patterns::Double (),
							     "Prefactor of the linear pressure term "
							     "in the quadratic function that approximates "
							     "the solidus of pyroxenite. "
							     "Units: $°C/Pa$.");
			  prm.declare_entry ("D3", "-5.1e-18",
							     Patterns::Double (),
							     "Prefactor of the quadratic pressure term "
							     "in the quadratic function that approximates "
							     "the solidus of pyroxenite. "
							     "Units: $°C/(Pa^2)$.");
			  prm.declare_entry ("E1", "663.8",
							     Patterns::Double (),
							     "Prefactor of the linear depletion term "
							     "in the quadratic function that approximates "
							     "the melt fraction of pyroxenite. "
							     "Units: $°C/Pa$.");
			  prm.declare_entry ("E2", "-611.4",
							     Patterns::Double (),
							     "Prefactor of the quadratic depletion term "
							     "in the quadratic function that approximates "
							     "the melt fraction of pyroxenite. "
							     "Units: $°C/(Pa^2)$.");
	        }
	        prm.leave_subsection();
		  }
		  prm.leave_subsection();
		}
		prm.leave_subsection();
	  }
=======
      {
        prm.enter_subsection("Postprocess");
        {
          prm.enter_subsection("Visualization");
          {
            prm.enter_subsection("Melt fraction");
            {
              prm.declare_entry ("A1", "1085.7",
                                 Patterns::Double (),
                                 "Constant parameter in the quadratic "
                                 "function that approximates the solidus "
                                 "of peridotite. "
                                 "Units: $°C$.");
              prm.declare_entry ("A2", "1.329e-7",
                                 Patterns::Double (),
                                 "Prefactor of the linear pressure term "
                                 "in the quadratic function that approximates "
                                 "the solidus of peridotite. "
                                 "Units: $°C/Pa$.");
              prm.declare_entry ("A3", "-5.1e-18",
                                 Patterns::Double (),
                                 "Prefactor of the quadratic pressure term "
                                 "in the quadratic function that approximates "
                                 "the solidus of peridotite. "
                                 "Units: $°C/(Pa^2)$.");
              prm.declare_entry ("B1", "1475.0",
                                 Patterns::Double (),
                                 "Constant parameter in the quadratic "
                                 "function that approximates the lherzolite "
                                 "liquidus used for calculating the fraction "
                                 "of peridotite-derived melt. "
                                 "Units: $°C$.");
              prm.declare_entry ("B2", "8.0e-8",
                                 Patterns::Double (),
                                 "Prefactor of the linear pressure term "
                                 "in the quadratic function that approximates "
                                 "the  lherzolite liquidus used for "
                                 "calculating the fraction of peridotite-"
                                 "derived melt. "
                                 "Units: $°C/Pa$.");
              prm.declare_entry ("B3", "-3.2e-18",
                                 Patterns::Double (),
                                 "Prefactor of the quadratic pressure term "
                                 "in the quadratic function that approximates "
                                 "the  lherzolite liquidus used for "
                                 "calculating the fraction of peridotite-"
                                 "derived melt. "
                                 "Units: $°C/(Pa^2)$.");
              prm.declare_entry ("C1", "1780.0",
                                 Patterns::Double (),
                                 "Constant parameter in the quadratic "
                                 "function that approximates the liquidus "
                                 "of peridotite. "
                                 "Units: $°C$.");
              prm.declare_entry ("C2", "4.50e-8",
                                 Patterns::Double (),
                                 "Prefactor of the linear pressure term "
                                 "in the quadratic function that approximates "
                                 "the liquidus of peridotite. "
                                 "Units: $°C/Pa$.");
              prm.declare_entry ("C3", "-2.0e-18",
                                 Patterns::Double (),
                                 "Prefactor of the quadratic pressure term "
                                 "in the quadratic function that approximates "
                                 "the liquidus of peridotite. "
                                 "Units: $°C/(Pa^2)$.");
              prm.declare_entry ("r1", "0.4",
                                 Patterns::Double (),
                                 "Constant in the linear function that "
                                 "approximates the clinopyroxene reaction "
                                 "coefficient. "
                                 "Units: non-dimensional.");
              prm.declare_entry ("r2", "8e-11",
                                 Patterns::Double (),
                                 "Prefactor of the linear pressure term "
                                 "in the linear function that approximates "
                                 "the clinopyroxene reaction coefficient. "
                                 "Units: $1/Pa$.");
              prm.declare_entry ("beta", "1.5",
                                 Patterns::Double (),
                                 "Exponent of the melting temperature in "
                                 "the melt fraction calculation. "
                                 "Units: non-dimensional.");
              prm.declare_entry ("Mass fraction cpx", "0.3",
                                 Patterns::Double (),
                                 "Mass fraction of clinopyroxene in the "
                                 "peridotite to be molten. "
                                 "Units: non-dimensional.");
              prm.declare_entry ("D1", "976.0",
                                 Patterns::Double (),
                                 "Constant parameter in the quadratic "
                                 "function that approximates the solidus "
                                 "of pyroxenite. "
                                 "Units: $°C$.");
              prm.declare_entry ("D2", "1.23e-7",
                                 Patterns::Double (),
                                 "Prefactor of the linear pressure term "
                                 "in the quadratic function that approximates "
                                 "the solidus of pyroxenite. "
                                 "Units: $°C/Pa$.");
              prm.declare_entry ("D3", "-5.1e-18",
                                 Patterns::Double (),
                                 "Prefactor of the quadratic pressure term "
                                 "in the quadratic function that approximates "
                                 "the solidus of pyroxenite. "
                                 "Units: $°C/(Pa^2)$.");
              prm.declare_entry ("E1", "633.8",
                                 Patterns::Double (),
                                 "Prefactor of the linear depletion term "
                                 "in the quadratic function that approximates "
                                 "the melt fraction of pyroxenite. "
                                 "Units: $°C/Pa$.");
              prm.declare_entry ("E2", "-611.4",
                                 Patterns::Double (),
                                 "Prefactor of the quadratic depletion term "
                                 "in the quadratic function that approximates "
                                 "the melt fraction of pyroxenite. "
                                 "Units: $°C/(Pa^2)$.");
            }
            prm.leave_subsection();
          }
          prm.leave_subsection();
        }
        prm.leave_subsection();
      }
>>>>>>> ad33e9ba

      template <int dim>
      void
      MeltFraction<dim>::parse_parameters (ParameterHandler &prm)
      {
        prm.enter_subsection("Postprocess");
        {
          prm.enter_subsection("Visualization");
          {
            prm.enter_subsection("Melt fraction");
            {
              A1              = prm.get_double ("A1");
              A2              = prm.get_double ("A2");
              A3              = prm.get_double ("A3");
              B1              = prm.get_double ("B1");
              B2              = prm.get_double ("B2");
              B3              = prm.get_double ("B3");
              C1              = prm.get_double ("C1");
              C2              = prm.get_double ("C2");
              C3              = prm.get_double ("C3");
              r1              = prm.get_double ("r1");
              r2              = prm.get_double ("r2");
              beta            = prm.get_double ("beta");
              M_cpx           = prm.get_double ("Mass fraction cpx");
              D1              = prm.get_double ("D1");
              D2              = prm.get_double ("D2");
              D3              = prm.get_double ("D3");
              E1              = prm.get_double ("E1");
              E2              = prm.get_double ("E2");
            }
            prm.leave_subsection();
          }
          prm.leave_subsection();
        }
        prm.leave_subsection();
      }
    }
  }
}


// explicit instantiations
namespace aspect
{
  namespace Postprocess
  {
    namespace VisualizationPostprocessors
    {
      ASPECT_REGISTER_VISUALIZATION_POSTPROCESSOR(MeltFraction,
                                                  "melt fraction",
                                                  "A visualization output object that generates output "
                                                  "for the melt fraction at the temperature and "
                                                  "pressure of the current point (batch melting). "
                                                  "Does not take into account latent heat.")
    }
  }
}<|MERGE_RESOLUTION|>--- conflicted
+++ resolved
@@ -129,133 +129,6 @@
       template <int dim>
       void
       MeltFraction<dim>::declare_parameters (ParameterHandler &prm)
-<<<<<<< HEAD
-	  {
-		prm.enter_subsection("Postprocess");
-		{
-		  prm.enter_subsection("Visualization");
-		  {
-			prm.enter_subsection("Melt fraction");
-			{
-			  prm.declare_entry ("A1", "1085.7",
-							     Patterns::Double (),
-							     "Constant parameter in the quadratic "
-							     "function that approximates the solidus "
-							     "of peridotite. "
-							     "Units: $°C$.");
-			  prm.declare_entry ("A2", "1.329e-7",
-							     Patterns::Double (),
-							     "Prefactor of the linear pressure term "
-							     "in the quadratic function that approximates "
-							     "the solidus of peridotite. "
-							     "Units: $°C/Pa$.");
-			  prm.declare_entry ("A3", "-5.1e-18",
-							     Patterns::Double (),
-							     "Prefactor of the quadratic pressure term "
-							     "in the quadratic function that approximates "
-							     "the solidus of peridotite. "
-							     "Units: $°C/(Pa^2)$.");
-			  prm.declare_entry ("B1", "1475.0",
-							     Patterns::Double (),
-							     "Constant parameter in the quadratic "
-							     "function that approximates the lherzolite "
-							     "liquidus used for calculating the fraction "
-							     "of peridotite-derived melt. "
-							     "Units: $°C$.");
-			  prm.declare_entry ("B2", "8.0e-8",
-							     Patterns::Double (),
-							     "Prefactor of the linear pressure term "
-							     "in the quadratic function that approximates "
-							     "the  lherzolite liquidus used for "
-							     "calculating the fraction of peridotite-"
-							     "derived melt. "
-							     "Units: $°C/Pa$.");
-			  prm.declare_entry ("B3", "-3.2e-18",
-							     Patterns::Double (),
-							     "Prefactor of the quadratic pressure term "
-							     "in the quadratic function that approximates "
-							     "the  lherzolite liquidus used for "
-							     "calculating the fraction of peridotite-"
-							     "derived melt. "
-							     "Units: $°C/(Pa^2)$.");
-			  prm.declare_entry ("C1", "1780.0",
-							     Patterns::Double (),
-							     "Constant parameter in the quadratic "
-							     "function that approximates the liquidus "
-							     "of peridotite. "
-							     "Units: $°C$.");
-			  prm.declare_entry ("C2", "4.50e-8",
-							     Patterns::Double (),
-							     "Prefactor of the linear pressure term "
-							     "in the quadratic function that approximates "
-							     "the liquidus of peridotite. "
-							     "Units: $°C/Pa$.");
-			  prm.declare_entry ("C3", "-2.0e-18",
-							     Patterns::Double (),
-							     "Prefactor of the quadratic pressure term "
-							     "in the quadratic function that approximates "
-							     "the liquidus of peridotite. "
-							     "Units: $°C/(Pa^2)$.");
-			  prm.declare_entry ("r1", "0.5",
-							     Patterns::Double (),
-							     "Constant in the linear function that "
-							     "approximates the clinopyroxene reaction "
-							     "coefficient. "
-							     "Units: non-dimensional.");
-			  prm.declare_entry ("r2", "8e-11",
-							     Patterns::Double (),
-							     "Prefactor of the linear pressure term "
-							     "in the linear function that approximates "
-							     "the clinopyroxene reaction coefficient. "
-							     "Units: $1/Pa$.");
-			  prm.declare_entry ("beta", "1.5",
-							     Patterns::Double (),
-							     "Exponent of the melting temperature in "
-							     "the melt fraction calculation. "
-							     "Units: non-dimensional.");
-			  prm.declare_entry ("M_cpx", "0.15",
-							     Patterns::Double (),
-							     "Mass fraction of clinopyroxene in the "
-							     "peridotite to be molten. "
-							     "Units: non-dimensional.");
-			  prm.declare_entry ("D1", "976.0",
-							     Patterns::Double (),
-							     "Constant parameter in the quadratic "
-							     "function that approximates the solidus "
-							     "of pyroxenite. "
-							     "Units: $°C$.");
-			  prm.declare_entry ("D2", "1.23e-7",
-							     Patterns::Double (),
-							     "Prefactor of the linear pressure term "
-							     "in the quadratic function that approximates "
-							     "the solidus of pyroxenite. "
-							     "Units: $°C/Pa$.");
-			  prm.declare_entry ("D3", "-5.1e-18",
-							     Patterns::Double (),
-							     "Prefactor of the quadratic pressure term "
-							     "in the quadratic function that approximates "
-							     "the solidus of pyroxenite. "
-							     "Units: $°C/(Pa^2)$.");
-			  prm.declare_entry ("E1", "663.8",
-							     Patterns::Double (),
-							     "Prefactor of the linear depletion term "
-							     "in the quadratic function that approximates "
-							     "the melt fraction of pyroxenite. "
-							     "Units: $°C/Pa$.");
-			  prm.declare_entry ("E2", "-611.4",
-							     Patterns::Double (),
-							     "Prefactor of the quadratic depletion term "
-							     "in the quadratic function that approximates "
-							     "the melt fraction of pyroxenite. "
-							     "Units: $°C/(Pa^2)$.");
-	        }
-	        prm.leave_subsection();
-		  }
-		  prm.leave_subsection();
-		}
-		prm.leave_subsection();
-	  }
-=======
       {
         prm.enter_subsection("Postprocess");
         {
@@ -322,7 +195,7 @@
                                  "in the quadratic function that approximates "
                                  "the liquidus of peridotite. "
                                  "Units: $°C/(Pa^2)$.");
-              prm.declare_entry ("r1", "0.4",
+			  prm.declare_entry ("r1", "0.5",
                                  Patterns::Double (),
                                  "Constant in the linear function that "
                                  "approximates the clinopyroxene reaction "
@@ -339,7 +212,7 @@
                                  "Exponent of the melting temperature in "
                                  "the melt fraction calculation. "
                                  "Units: non-dimensional.");
-              prm.declare_entry ("Mass fraction cpx", "0.3",
+			  prm.declare_entry ("M_cpx", "0.15",
                                  Patterns::Double (),
                                  "Mass fraction of clinopyroxene in the "
                                  "peridotite to be molten. "
@@ -362,7 +235,7 @@
                                  "in the quadratic function that approximates "
                                  "the solidus of pyroxenite. "
                                  "Units: $°C/(Pa^2)$.");
-              prm.declare_entry ("E1", "633.8",
+			  prm.declare_entry ("E1", "663.8",
                                  Patterns::Double (),
                                  "Prefactor of the linear depletion term "
                                  "in the quadratic function that approximates "
@@ -381,7 +254,6 @@
         }
         prm.leave_subsection();
       }
->>>>>>> ad33e9ba
 
       template <int dim>
       void
@@ -431,7 +303,7 @@
     namespace VisualizationPostprocessors
     {
       ASPECT_REGISTER_VISUALIZATION_POSTPROCESSOR(MeltFraction,
-                                                  "melt fraction",
+                                                  "melt fraction", // TODO write down equations here
                                                   "A visualization output object that generates output "
                                                   "for the melt fraction at the temperature and "
                                                   "pressure of the current point (batch melting). "
