--- conflicted
+++ resolved
@@ -1,9 +1,5 @@
 /*
-<<<<<<< HEAD
-  Copyright (C) 2011, 2012 by the authors of the ASPECT code.
-=======
   Copyright (C) 2011 - 2014 by the authors of the ASPECT code.
->>>>>>> c49030f5
 
   This file is part of ASPECT.
 
@@ -113,9 +109,6 @@
                                                "initial temperature",
                                                "A model in which the temperature at the boundary"
                                                "is chosen to be the same as given in the initial"
-<<<<<<< HEAD
-                                               "conditions.")
-=======
                                                "conditions."
                                                "\n\n"
                                                "Because this class simply takes what the initial "
@@ -127,6 +120,5 @@
                                                "must therefore be told what the minimal and "
                                                "maximal values on the boundary are. This is done "
                                                "using parameters set in section ``Boundary temperature model/Initial temperature''.")
->>>>>>> c49030f5
   }
 }