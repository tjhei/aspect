/*
  Copyright (C) 2011 - 2014 by the authors of the ASPECT code.

  This file is part of ASPECT.

  ASPECT is free software; you can redistribute it and/or modify
  it under the terms of the GNU General Public License as published by
  the Free Software Foundation; either version 2, or (at your option)
  any later version.

  ASPECT is distributed in the hope that it will be useful,
  but WITHOUT ANY WARRANTY; without even the implied warranty of
  MERCHANTABILITY or FITNESS FOR A PARTICULAR PURPOSE.  See the
  GNU General Public License for more details.

  You should have received a copy of the GNU General Public License
  along with ASPECT; see the file doc/COPYING.  If not see
  <http://www.gnu.org/licenses/>.
*/
/*  $Id: interface.cc 885 2012-04-03 13:35:03Z bangerth $  */


#include <aspect/global.h>
#include <aspect/boundary_composition/interface.h>

#include <deal.II/base/exceptions.h>
#include <deal.II/base/std_cxx1x/tuple.h>

#include <list>


namespace aspect
{
  namespace BoundaryComposition
  {
    template <int dim>
    Interface<dim>::~Interface ()
    {}


    template <int dim>

    void
    Interface<dim>::
    declare_parameters (dealii::ParameterHandler &prm)
    {}


    template <int dim>
    void
    Interface<dim>::parse_parameters (dealii::ParameterHandler &prm)
    {}


// -------------------------------- Deal with registering models and automating
// -------------------------------- their setup and selection at run time

    namespace
    {
      std_cxx1x::tuple
      <void *,
      void *,
      internal::Plugins::PluginList<Interface<2> >,
      internal::Plugins::PluginList<Interface<3> > > registered_plugins;
    }



    template <int dim>
    void
    register_boundary_composition (const std::string &name,
                                   const std::string &description,
                                   void (*declare_parameters_function) (ParameterHandler &),
                                   Interface<dim> *(*factory_function) ())
    {
      std_cxx1x::get<dim>(registered_plugins).register_plugin (name,
                                                               description,
                                                               declare_parameters_function,
                                                               factory_function);
    }


    template <int dim>
    Interface<dim> *
    create_boundary_composition (ParameterHandler &prm)
    {
      std::string model_name;
      prm.enter_subsection ("Boundary composition model");
      {
        model_name = prm.get ("Model name");
      }
      prm.leave_subsection ();

      return std_cxx1x::get<dim>(registered_plugins).create_plugin (model_name,
                                                                    "Boundary composition model::Model name",
                                                                    prm);
    }



    template <int dim>
    void
    declare_parameters (ParameterHandler &prm)
    {
      // declare the entry in the parameter file
      prm.enter_subsection ("Boundary composition model");
      {
        const std::string pattern_of_names
          = std_cxx1x::get<dim>(registered_plugins).get_pattern_of_names ();
<<<<<<< HEAD
        prm.declare_entry ("Model name", "box",
                           Patterns::Selection (pattern_of_names),
                           "Select one of the following models:\n\n"
                           +
                           std_cxx1x::get<dim>(registered_plugins).get_description_string());
=======
        try
          {
            prm.declare_entry ("Model name", "",
                               Patterns::Selection (pattern_of_names),
                               "Select one of the following models:\n\n"
                               +
                               std_cxx1x::get<dim>(registered_plugins).get_description_string());
          }
        catch (const ParameterHandler::ExcValueDoesNotMatchPattern &)
          {
            // ignore the fact that the default value for this parameter
            // does not match the pattern
          }
>>>>>>> c49030f5
      }
      prm.leave_subsection ();

      std_cxx1x::get<dim>(registered_plugins).declare_parameters (prm);
    }

  }
}

// explicit instantiations
namespace aspect
{
  namespace internal
  {
    namespace Plugins
    {
      template <>
      std::list<internal::Plugins::PluginList<BoundaryComposition::Interface<2> >::PluginInfo> *
      internal::Plugins::PluginList<BoundaryComposition::Interface<2> >::plugins = 0;
      template <>
      std::list<internal::Plugins::PluginList<BoundaryComposition::Interface<3> >::PluginInfo> *
      internal::Plugins::PluginList<BoundaryComposition::Interface<3> >::plugins = 0;
    }
  }

  namespace BoundaryComposition
  {
#define INSTANTIATE(dim) \
  template class Interface<dim>; \
  \
  template \
  void \
  register_boundary_composition<dim> (const std::string &, \
                                      const std::string &, \
                                      void ( *) (ParameterHandler &), \
                                      Interface<dim> *( *) ()); \
  \
  template  \
  void \
  declare_parameters<dim> (ParameterHandler &); \
  \
  template \
  Interface<dim> * \
  create_boundary_composition<dim> (ParameterHandler &prm);

    ASPECT_INSTANTIATE(INSTANTIATE)
  }
}<|MERGE_RESOLUTION|>--- conflicted
+++ resolved
@@ -107,14 +107,7 @@
       {
         const std::string pattern_of_names
           = std_cxx1x::get<dim>(registered_plugins).get_pattern_of_names ();
-<<<<<<< HEAD
-        prm.declare_entry ("Model name", "box",
-                           Patterns::Selection (pattern_of_names),
-                           "Select one of the following models:\n\n"
-                           +
-                           std_cxx1x::get<dim>(registered_plugins).get_description_string());
-=======
-        try
+	try
           {
             prm.declare_entry ("Model name", "",
                                Patterns::Selection (pattern_of_names),
@@ -127,7 +120,6 @@
             // ignore the fact that the default value for this parameter
             // does not match the pattern
           }
->>>>>>> c49030f5
       }
       prm.leave_subsection ();
 
