/*
  Copyright (C) 2011 - 2015 by the authors of the ASPECT code.

  This file is part of ASPECT.

  ASPECT is free software; you can redistribute it and/or modify
  it under the terms of the GNU General Public License as published by
  the Free Software Foundation; either version 2, or (at your option)
  any later version.

  ASPECT is distributed in the hope that it will be useful,
  but WITHOUT ANY WARRANTY; without even the implied warranty of
  MERCHANTABILITY or FITNESS FOR A PARTICULAR PURPOSE.  See the
  GNU General Public License for more details.

  You should have received a copy of the GNU General Public License
  along with ASPECT; see the file doc/COPYING.  If not see
  <http://www.gnu.org/licenses/>.
*/


#ifndef __aspect__material_model_interface_h
#define __aspect__material_model_interface_h

#include <aspect/plugins.h>
#include <deal.II/base/point.h>
#include <deal.II/base/quadrature.h>
#include <deal.II/base/symmetric_tensor.h>
#include <deal.II/base/parameter_handler.h>
#include <deal.II/dofs/dof_handler.h>
#include <deal.II/dofs/dof_accessor.h>
#include <deal.II/fe/mapping.h>

namespace aspect
{
  /**
   * A namespace in which we define everything that has to do with modeling
   * convecting material, including descriptions of material parameters such
   * as viscosities, densities, etc.
   *
   * @ingroup MaterialModels
   */
  namespace MaterialModel
  {
    using namespace dealii;

    /**
     * An namespace whose enum members are used in querying the nonlinear
     * dependence of physical parameters on other solution variables.
     */
    namespace NonlinearDependence
    {
      /**
       * An enum whose members are used in querying the nonlinear dependence
       * of physical parameters on other solution variables.
       *
       * The values of this enum are used in the
       * MaterialModel::Interface::viscosity_depends_on and similar functions
       * to query if a coefficient, here the viscosity, depends on the
       * temperature, pressure, strain rate, or compositional field value.
       * While these functions can be queried multiple times with each
       * possible dependence repeatedly, for efficiency, these functions may
       * also be called with a combination of flags, for example as in
       * @code
       *   material_model.viscosity_depends_on (temperature | strain_rate);
       * @endcode
       * where the operation in passing the argument concatenates the two
       * values by performing a bitwise 'or' operation. Because the values of
       * the enum are chosen so that they represent single bits in an integer,
       * the result here is a number that can be represented in base-2 as 101
       * (the number 100=4 for the strain rate and 001=1 for the temperature).
       * The functions taking such arguments are required to return
       * <code>true</code> whenever the coefficient represented by this
       * function depends on <i>any</i> of the variables identified in the
       * argument.
       *
       * To query nonlinear dependence of a coefficient on any other variable,
       * you can use
       * @code
       *   material_model.viscosity_depends_on (any_variable);
       * @endcode
       * Here, <code>any_variable</code> is a value that has its bits set for
       * all possible dependencies.
       */
      enum Dependence
      {
        none                 = 0,
        temperature          = 1,
        pressure             = 2,
        strain_rate          = 4,
        compositional_fields = 8,

        any_variable         = 0xffff
      };

      /**
       * Return whether the given argument @p dependence identifies a single
       * variable (e.g., the pressure, the temperature, etc) or a combination
       * of variables. Technically, this corresponds to the question of
       * whether there is exactly one bit set in the argument.
       *
       * @return true if yes, false otherwise.
       */
      bool
      identifies_single_variable(const Dependence dependence);
    }


    /**
     * A data structure with all inputs for the
     * MaterialModel::Interface::evaluate() method. The vectors all have the
     * same length and refer to different evaluation points (given in
     * #position).
     */
    template <int dim>
    struct MaterialModelInputs
    {
      /**
       * Constructor. Initialize the various arrays of this structure with the
       * given number of quadrature points and (finite element) components.
       *
       * @param n_points The number of quadrature points for which input
       * quantities will be provided.
       * @param n_comp The number of vector quantities (in the order in which
       * the Introspection class reports them) for which input will be
       * provided.
       */
      MaterialModelInputs(const unsigned int n_points,
                          const unsigned int n_comp);

      /**
       * Vector with global positions where the material has to be evaluated
       * in evaluate().
       */
      std::vector<Point<dim> > position;

      /**
       * Temperature values at the points given in the #position vector.
       */
      std::vector<double> temperature;

      /**
       * Pressure values at the points given in the #position vector.
       */
      std::vector<double> pressure;

      /**
       * Pressure gradients at the points given in the #position vector.
       * This is important for the heating models.
       */
      std::vector<Tensor<1,dim> > pressure_gradient;

      /**
       * Velocity values at the points given in the #position vector.
       * This value is mostly important in the case of determining
       * whether material crossed a certain region (e.g. a phase boundary).
       * The timestep that is needed for this check can be requested from
       * SimulatorAccess.
       */
      std::vector<Tensor<1,dim> > velocity;

      /**
       * Values of the compositional fields at the points given in the
       * #position vector: composition[i][c] is the compositional field c at
       * point i.
       */
      std::vector<std::vector<double> > composition;

      /**
       * Strain rate at the points given in the #position vector. Only the
       * viscosity may depend on these values. This std::vector can be set to
       * size 0 if the viscosity is not needed.
       *
       * @note The strain rate is computed as $\varepsilon(\mathbf u)=\frac 12
       * (\nabla \mathbf u + \nabla \mathbf u^T)$, regardless of whether the
       * model is compressible or not. This is relevant since in some other
       * contexts, the strain rate in the compressible case is computed as
       * $\varepsilon(\mathbf u)=\frac 12 (\nabla \mathbf u + \nabla \mathbf
       * u^T) - \frac 13 \nabla \cdot \mathbf u \mathbf 1$.
       */
      std::vector<SymmetricTensor<2,dim> > strain_rate;

      /**
       * Optional reference to the cell that contains these quadrature
       * points. This allows for evaluating properties at the cell vertices
<<<<<<< HEAD
       * and interpolating to the quadrature points. Note that not all
       * calling functions can set this reference, so make sure that
       * your material model either fails with a proper error message in
       * these cases or provide an alternative calculation for these cases.
       */
      typename DoFHandler<dim>::active_cell_iterator cell;
=======
       * and interpolating to the quadrature points, or to query the cell for
       * material ids, neighbors, or other information that is not available
       * solely from the locations. Note that not all calling functions can set
       * this reference. In these cases it will be a NULL pointer, so make sure
       * that your material model either fails with a proper error message
       * or provide an alternative calculation for these cases.
       */
      const typename DoFHandler<dim>::active_cell_iterator *cell;
>>>>>>> c65d7736
    };


    /**
     * A data structure with the output field of the
     * MaterialModel::Interface::evaluate() function. The vectors are the
     * values at the different positions given by
     * MaterialModelInputs::position.
     */
    template <int dim>
    struct MaterialModelOutputs
    {
      /**
       * Constructor. Initialize the various arrays of this structure with the
       * given number of quadrature points and (finite element) components.
       *
       * @param n_points The number of quadrature points for which input
       * quantities will be provided.
       * @param n_comp The number of vector quantities (in the order in which
       * the Introspection class reports them) for which input will be
       * provided.
       */
      MaterialModelOutputs (const unsigned int n_points,
                            const unsigned int n_comp);

      /**
       * Viscosity $\eta$ values at the given positions.
       */
      std::vector<double> viscosities;

      /**
       * Density values at the given positions.
       */
      std::vector<double> densities;

      /**
       * Thermal expansion coefficients at the given positions.
       */
      std::vector<double> thermal_expansion_coefficients;

      /**
       * Specific heat at the given positions.
       */
      std::vector<double> specific_heat;

      /**
       * Thermal conductivity at the given positions.
       */
      std::vector<double> thermal_conductivities;

      /**
       * Compressibility at the given positions. The compressibility is given
       * as $\frac 1\rho \frac{\partial\rho}{\partial p}$.
       */
      std::vector<double> compressibilities;

      /**
       * The product of the change of entropy $\Delta S$ at a phase transition
       * and the derivative of the phase function $X=X(p,T,\mathfrak c,\mathbf
       * x)$ with regard to pressure at the given positions.
       */
      std::vector<double> entropy_derivative_pressure;

      /**
       * The product of (minus) the change of entropy $-\Delta S$ at a phase
       * transition and the derivative of the phase function
       * $X=X(p,T,\mathfrak c,\mathbf x)$ with regard to temperature at the
       * given positions.
       */
      std::vector<double> entropy_derivative_temperature;

      /**
       * Change in composition due to chemical reactions at the given
       * positions. The term reaction_terms[i][c] is the change in
       * compositional field c at point i.
       *
       * The mental model behind prescribing actual changes in composition
       * rather than reaction rates is that we assume that there is always an
       * equilibrium between the compositional fields (because the time scale
       * of reactions is normally much shorter than that of convection), so
       * the quantity returned by this function is an actual change in the
       * amount of material, which is added to or subtracted from the current
       * value of the compositional field, and NOT a reaction rate. The idea
       * is, that in dependence of temperature, pressure, position and the
       * compositional fields themselves an equilibrium can be calculated, and
       * the difference between the current value and the equilibrium can be
       * added to the respective compositional field.
       *
       * For mass conservation it should ALWAYS be checked that what is
       * subtracted from one field is added to another field (and the other
       * way round) and that one never subtracts more than the actual value of
       * a field (so it does not get negative).
       *
       * This function has a default implementation that sets the reaction
       * term to zero (assuming no reactions).
       *
       * @note In cases where one has slow chemical reactions (or cases where
       * compositional fields are used to track quantities different than
       * actual compositions, for example accumulated strains in damage
       * models), models are formulated as differential equations with right
       * hand sides, not as instantaneous equations. In such cases, the
       * reaction terms (i.e., the incremental additions to the previous
       * state) are usually of the form reaction rate times time step size. To
       * implement something like this, derive your material model from
       * SimulatorAccess so you can query the time step used by the simulator
       * in order to compute the reaction increment.
       */
      std::vector<std::vector<double> > reaction_terms;
    };


    /**
     * A namespace in which we define how material model outputs should be
     * averaged on each cell.
     *
     * Material models compute output quantities such as the viscosity, the
     * density, etc, based on pressures, temperatures, composition, and
     * location at every quadrature point. For some models, these values vary
     * drastically from quadrature point to quadrature point, and this creates
     * difficulties both for the stability of the discretization as well as
     * for the linear solvers. Some of this can be ameliorated by averaging
     * values on every cell, although this of course reduces the ideal
     * convergence order. This namespace defines the means to achieve such
     * averaging.
     */
    namespace MaterialAveraging
    {
      /**
       * An enum to define what kind of averaging operations are implemented.
       * These are:
       *
       * - No averaging, i.e., leave the values as they were provided by the
       * material model.
       *
       * - Arithmetic averaging: Set the values of each output quantity at
       * every quadrature point to \f[ \bar x = \frac 1Q \sum_{q=1}^Q x_q \f]
       * where $x_q$ are the values at the $Q$ quadrature points.
       *
       * - Harmonic averaging: Set the values of each output quantity at every
       * quadrature point to \f[ \bar x = \left(\frac 1Q \sum_{q=1}^Q
       * \frac{1}{x_q}\right)^{-1} \f] where $x_q$ are the values at the $Q$
       * quadrature points.
       *
       * - Geometric averaging: Set the values of each output quantity at
       * every quadrature point to \f[ \bar x = \left(\prod_{q=1}^Q
       * x_q\right)^{1/Q} \f] where $x_q$ are the values at the $Q$ quadrature
       * points.
       *
       * - Pick largest: Set the values of each output quantity at every
       * quadrature point to \f[ \bar x = \max_{1\le q\le Q} x_q \f] where
       * $x_q$ are the values at the $Q$ quadrature points.
       *
       * - Project to $Q_1$: This operation takes the values at the quadrature
       * points and computes the best bi- or trilinear approximation for them.
       * In other words, it projects the values into the $Q_1$ finite element
       * space. It then re-evaluate this projection at the quadrature points.
       */
      enum AveragingOperation
      {
        none,
        arithmetic_average,
        harmonic_average,
        geometric_average,
        pick_largest,
        project_to_Q1
      };


      /**
       * Return a string that represents the various averaging options laid
       * out above and that can be used in the claration of an input
       * parameter. The options are separated by "|" so that they can be used
       * in a dealii::Patterns::Selection argument.
       */
      std::string get_averaging_operation_names ();

      /**
       * Parse a string representing one of the options returned by
       * get_averaging_operation_names(), and return the corresponding
       * AveragingOperation value.
       */
      AveragingOperation parse_averaging_operation_name (const std::string &s);

      /**
       * Given the averaging @p operation, a description of where the
       * quadrature points are located on the given cell, and a mapping,
       * perform this operation on all elements of the @p values structure.
       */
      template <int dim>
      void average (const AveragingOperation operation,
                    const typename DoFHandler<dim>::active_cell_iterator &cell,
                    const Quadrature<dim>         &quadrature_formula,
                    const Mapping<dim>            &mapping,
                    MaterialModelOutputs<dim>          &values_out);
    }



    /**
     * A base class for parameterizations of material models. Classes derived
     * from this class will need to implement functions that provide material
     * parameters such as the viscosity, density, etc, typically as a function
     * of position, temperature and pressure at that location.
     *
     * There is two ways to implement a material model and they can not be
     * mixed: Option one is to override all the virtual functions like
     * viscosity(), density(), etc. but not change evaluate().
     *
     * Option two only requires you to override evaluate() and fill the output
     * argument struct instead of implementing the functions viscosity(),
     * density(), etc.. In this case, all other functions are being ignored.
     *
     * The second option is more efficient in general, but it is okay to use
     * option one for simple material models.
     *
     * In all cases, *_depends_on(), is_compressible(), reference_viscosity(),
     * and reference_density() need to be implemented.
     *
     * @ingroup MaterialModels
     */
    template <int dim>
    class Interface
    {
      public:
        /**
         * A typedef to import the MatertialModelInputs name into the current
         * class. This typedef primarily exists as a backward compatibility
         * measure given that the referenced structure used to be a member of
         * the current class.
         */
        typedef MaterialModel::MaterialModelInputs<dim> MaterialModelInputs;
        /**
         * A typedef to import the MatertialModelOutputs name into the current
         * class. This typedef primarily exists as a backward compatibility
         * measure given that the referenced structure used to be a member of
         * the current class.
         */
        typedef MaterialModel::MaterialModelOutputs<dim> MaterialModelOutputs;

        /**
         * Destructor. Made virtual to enforce that derived classes also have
         * virtual destructors.
         */
        virtual ~Interface();

        /**
         * Initialization function. This function is called once at the
         * beginning of the program after parse_parameters is run and after
         * the SimulatorAccess (if applicable) is initialized.
         */
        virtual
        void
        initialize ();

        /**
         * Called at the beginning of each time step and allows the material
         * model to update internal data structures.
         */
        virtual void update ();

        /**
         * @name Physical parameters used in the basic equations
         * @{
         */
        /**
         * Return the viscosity ratio between disclocation creep and diffusion
         * creep in the case of composite rheology
         */
        virtual double viscosity_ratio (const double      temperature,
                                        const double      pressure,
                                        const std::vector<double>    &compositional_fields,
                                        const SymmetricTensor<2,dim> &strainrate,
                                        const Point<dim> &position) const;


        /**
         * @}
         */

        /**
         * @name Qualitative properties one can ask a material model
         * @{
         */

        /**
         * Return true if the viscosity() function returns something that may
         * depend on the variable identified by the argument.
         *
         * @param[in] dependence A variable that represents which dependence
         * on other variables is being queried. Note that this argument may
         * either identify just a single dependence (e.g. on the temperature
         * or the strain rate) but also a combination of values (see the
         * documentation of the NonlinearDependence::Dependence enum for more
         * information). In the latter case, this function should return
         * whether the viscosity depends on <i>any</i> of the variables
         * identified in @p dependence.
         */
        virtual bool
        viscosity_depends_on (const NonlinearDependence::Dependence dependence) const = 0;

        /**
         * Return true if the density() function returns something that may
         * depend on the variable identified by the argument.
         *
         * @param[in] dependence A variable that represents which dependence
         * on other variables is being queried. Note that this argument may
         * either identify just a single dependence (e.g. on the temperature
         * or the strain rate) but also a combination of values (see the
         * documentation of the NonlinearDependence::Dependence enum for more
         * information). In the latter case, this function should return
         * whether the density depends on <i>any</i> of the variables
         * identified in @p dependence.
         */
        virtual bool
        density_depends_on (const NonlinearDependence::Dependence dependence) const = 0;

        /**
         * Return true if the compressibility() function returns something
         * that may depend on the variable identified by the argument.
         *
         * This function must return false for all possible arguments if the
         * is_compressible() function returns false.
         *
         * @param[in] dependence A variable that represents which dependence
         * on other variables is being queried. Note that this argument may
         * either identify just a single dependence (e.g. on the temperature
         * or the strain rate) but also a combination of values (see the
         * documentation of the NonlinearDependence::Dependence enum for more
         * information). In the latter case, this function should return
         * whether the compressibility depends on <i>any</i> of the variables
         * identified in @p dependence.
         */
        virtual bool
        compressibility_depends_on (const NonlinearDependence::Dependence dependence) const = 0;

        /**
         * Return true if the specific_heat() function returns something that
         * may depend on the variable identified by the argument.
         *
         * @param[in] dependence A variable that represents which dependence
         * on other variables is being queried. Note that this argument may
         * either identify just a single dependence (e.g. on the temperature
         * or the strain rate) but also a combination of values (see the
         * documentation of the NonlinearDependence::Dependence enum for more
         * information). In the latter case, this function should return
         * whether the specific heat depends on <i>any</i> of the variables
         * identified in @p dependence.
         */
        virtual bool
        specific_heat_depends_on (const NonlinearDependence::Dependence dependence) const = 0;

        /**
         * Return true if the thermal_conductivity() function returns
         * something that may depend on the variable identified by the
         * argument.
         *
         * @param[in] dependence A variable that represents which dependence
         * on other variables is being queried. Note that this argument may
         * either identify just a single dependence (e.g. on the temperature
         * or the strain rate) but also a combination of values (see the
         * documentation of the NonlinearDependence::Dependence enum for more
         * information). In the latter case, this function should return
         * whether the thermal conductivity depends on <i>any</i> of the
         * variables identified in @p dependence.
         */
        virtual bool
        thermal_conductivity_depends_on (const NonlinearDependence::Dependence dependence) const = 0;

        /**
         * Return whether the model is compressible or not.  Incompressibility
         * does not necessarily imply that the density is constant; rather, it
         * may still depend on temperature or pressure. In the current
         * context, compressibility means whether we should solve the
         * continuity equation as $\nabla \cdot (\rho \mathbf u)=0$
         * (compressible Stokes) or as $\nabla \cdot \mathbf{u}=0$
         * (incompressible Stokes).
         */
        virtual bool is_compressible () const = 0;
        /**
         * @}
         */

        /**
         * @name Reference quantities
         * @{
         */
        /**
         * Return a reference value typical of the viscosities that appear in
         * this model. This value is not actually used in the material
         * description itself, but is used in scaling variables to the same
         * numerical order of magnitude when solving linear systems.
         * Specifically, the reference viscosity appears in the factor scaling
         * the pressure against the velocity. It is also used in computing
         * dimension-less quantities.
         */
        virtual double reference_viscosity () const = 0;

        /**
         * Return the reference density $\rho$. Like the value returned by
         * reference_viscosity(), this value is not actually used in
         * computations but only in postprocessing such as when computing
         * dimension-less quantities.
         */
        virtual double reference_density () const = 0;

        /**
         * Return a reference value for the thermal expansion coefficient
         * $\alpha$. See the thermal_expansion_coefficient() function for a
         * definition of $\alpha$.
         */
        virtual double reference_thermal_expansion_coefficient () const;
        /**
         * @}
         */

        /**
         * @name Auxiliary material properties used for postprocessing
         * @{
         */
        /**
         * Return the p-wave seismic velocity Vp of the model as a function of
         * temperature and pressure.
         *
         * This function is only called in postprocessing. Derived classes do
         * not need to implement it if no useful information is known to
         * compute this quantity, in which case graphical output will simply
         * show an uninformative field of constant value. By default this
         * function returns -1 to indicate that no useful value is
         * implemented.
         */
        virtual
        double
        seismic_Vp (const double      temperature,
                    const double      pressure,
                    const std::vector<double> &compositional_fields,
                    const Point<dim> &position) const;

        /**
         * Return the s-wave seismic velocity Vs of the model as a function of
         * temperature and pressure.
         *
         * This function is only called in postprocessing. Derived classes do
         * not need to implement it if no useful information is known to
         * compute this quantity, in which case graphical output will simply
         * show an uninformative field of constant value. By default this
         * function returns -1 to indicate that no useful value is
         * implemented.
         */
        virtual
        double
        seismic_Vs (const double      temperature,
                    const double      pressure,
                    const std::vector<double> &compositional_fields,
                    const Point<dim> &position) const;
        /**
         * Return the Phase number of the model as a function of temperature
         * and pressure.
         *
         * This function is only called in postprocessing. Derived classes do
         * not need to implement it if no useful information is known to
         * compute this quantity, in which case graphical output will simply
         * show an uninformative field of constant value. By default this
         * function returns 0 to indicate everything is part of the same phase
         */
        virtual
        unsigned int
        thermodynamic_phase (const double      temperature,
                             const double      pressure,
                             const std::vector<double> &compositional_fields) const;
        /**
         * @}
         */

        /**
         * Function to compute the material properties in @p out given the
         * inputs in @p in. If MaterialModelInputs.strain_rate has the length
         * 0, then the viscosity does not need to be computed.
         */
        virtual void evaluate(const MaterialModel::MaterialModelInputs<dim> &in,
                              MaterialModel::MaterialModelOutputs<dim> &out) const = 0;

        /**
         * @name Functions used in dealing with run-time parameters
         * @{
         */
        /**
         * Declare the parameters this class takes through input files. The
         * default implementation of this function does not describe any
         * parameters. Consequently, derived classes do not have to overload
         * this function if they do not take any runtime parameters.
         */
        static
        void
        declare_parameters (ParameterHandler &prm);

        /**
         * Read the parameters this class declares from the parameter file.
         * The default implementation of this function does not read any
         * parameters. Consequently, derived classes do not have to overload
         * this function if they do not take any runtime parameters.
         */
        virtual
        void
        parse_parameters (ParameterHandler &prm);
        /**
         * @}
         */
    };


    /**
     * This class allows material models written in the past to be used
     * without adapting them to the new interface that requires implementing a
     * function evaluate() for the physical properties. Derive from this
     * helper class instead of Interface and implement the virtual functions
     * viscosity(), etc..
     *
     * Note: do not use this class for new material models, but derive from
     * Interface instead.
     */
    template <int dim>
    class InterfaceCompatibility: public Interface<dim>
    {
      public:
        /**
         * Return the viscosity $\eta$ of the model as a function of
         * temperature, pressure, composition, strain rate, and position.
         *
         * @note The strain rate given as the third argument of this function
         * is computed as $\varepsilon(\mathbf u)=\frac 12 (\nabla \mathbf u +
         * \nabla \mathbf u^T)$, regardless of whether the model is
         * compressible or not. This is relevant since in some other contexts,
         * the strain rate in the compressible case is computed as
         * $\varepsilon(\mathbf u)=\frac 12 (\nabla \mathbf u + \nabla \mathbf
         * u^T) - \frac 13 \nabla \cdot \mathbf u \mathbf 1$.
         */
        virtual double viscosity (const double                  temperature,
                                  const double                  pressure,
                                  const std::vector<double>    &compositional_fields,
                                  const SymmetricTensor<2,dim> &strain_rate,
                                  const Point<dim>             &position) const=0;


        /**
         * Return the density $\rho$ of the model as a function of
         * temperature, pressure and position.
         */
        virtual double density (const double      temperature,
                                const double      pressure,
                                const std::vector<double> &compositional_fields,
                                const Point<dim> &position) const=0;

        /**
         * Return the compressibility coefficient $\frac 1\rho
         * \frac{\partial\rho}{\partial p}$ of the model as a function of
         * temperature, pressure and position.
         *
         * The compressibility can equivalently be computed as $-\frac 1V
         * \frac{\partial V}{\partial p}$. Note the difference in sign.
         */
        virtual double compressibility (const double temperature,
                                        const double pressure,
                                        const std::vector<double> &compositional_fields,
                                        const Point<dim> &position) const=0;

        /**
         * Return the specific heat $C_p$ of the model as a function of
         * temperature, pressure and position.
         */
        virtual double specific_heat (const double      temperature,
                                      const double      pressure,
                                      const std::vector<double> &compositional_fields,
                                      const Point<dim> &position) const=0;

        /**
         * Return the thermal expansion coefficient $\alpha$ of the model,
         * possibly as a function of temperature, pressure and position. The
         * thermal expansion coefficient is defined as $\alpha=-\frac{1}{\rho}
         * \frac{d\rho}{dT}$. Since the density <i>decreases</i> with
         * temperature for almost all models, $\alpha$ is usually positive.
         *
         * The thermal expansion coefficient can equivalently be computed as
         * $\frac 1V \frac{\partial V}{\partial T}$. Note the difference in
         * sign.
         */
        virtual double thermal_expansion_coefficient (const double      temperature,
                                                      const double      pressure,
                                                      const std::vector<double> &compositional_fields,
                                                      const Point<dim> &position) const=0;

        /**
         * Return the product of the change in entropy across phase
         * transitions, the pressure derivative of the phase function (if this
         * is the pressure derivative) or the product of the former two and
         * the Clapeyron slope (if this is the temperature derivative). The
         * entropy change across a phase transition can be calculated as
         * $\frac{\gamma \Delta\rho}{\rho_\text{light} \rho_\text{heavy}}$.
         * $\gamma$ is the Clapeyron slope of the phase transition,
         * $\Delta\rho$ is the density jump across the phase transition,
         * $\rho_\text{light}$ is the density of the light material (above the
         * phase transition) and $\rho_\text{heavy}$ the density of the heavy
         * material (below the phase transition). The phase function hat
         * values ranging from 0 to 1 indicating which percentage of the
         * material has already undergone the phase transition. Its argument
         * is usually the excess pressure $\pi = p - p_0 - \gamma T$, where
         * $p_0$ is the zero-degree transition pressure.
         *
         * This function has a default implementation that sets the entropy
         * gradient to zero (assuming no phase changes).
         */
        virtual double entropy_derivative (const double      temperature,
                                           const double      pressure,
                                           const std::vector<double> &compositional_fields,
                                           const Point<dim> &position,
                                           const NonlinearDependence::Dependence dependence) const;

        /**
         * Return the change in the compositional field compositional_variable
         * due to reactions between different compositional fields. It is
         * assumed that there is always an equilibrium between the
         * compositional fields (because the time scale of reactions is
         * normally much shorter than that of convection), so the quantity
         * returned by this function is an actual change in the amount of
         * material, which is added to or subtracted from the current value of
         * the compositional field, and NOT a reaction rate. The idea is, that
         * in dependence of temperature, pressure, position and the
         * compositional fields themselves an equilibrium can be calculated,
         * and the difference between the current value and the equilibrium
         * can be added to the respective compositional field.
         *
         * For mass conservation it should ALWAYS be checked that what is
         * subtracted from one field is added to another field (and the other
         * way round) and that one never subtracts more than the actual value
         * of a field (so it does not get negative).
         *
         * This function has a default implementation that sets the reaction
         * term to zero (assuming no reactions).
         *
         * @note In cases where one has slow chemical reactions (or cases
         * where compositional fields are used to track quantities different
         * than actual compositions, for example accumulated strains in damage
         * models), models are formulated as differential equations with right
         * hand sides, not as instantaneous equations. In such cases, the
         * reaction terms (i.e., the incremental additions to the previous
         * state) are usually of the form reaction rate times time step size.
         * To implement something like this, derive your material model from
         * SimulatorAccess so you can query the time step used by the
         * simulator in order to compute the reaction increment.
         */
        virtual double reaction_term (const double      temperature,
                                      const double      pressure,
                                      const std::vector<double> &compositional_fields,
                                      const Point<dim> &position,
                                      const unsigned int compositional_variable) const;

        /**
         * Return the thermal conductivity $k$ of the model as a function of
         * temperature, pressure and position. The units of $k$ are
         * $\textrm{W} / \textrm{m} / \textrm{K}$ in 3d, and $\textrm{W} /
         * \textrm{K}$ in 2d. This is easily see by considering that $k$ is
         * the heat flux density (i.e., Watts per unit area perpendicular to
         * the heat flux direction) per unit temperature gradient (i.e.,
         * Kelvin per meter). The unit area has units $m^2$ in 3d, but only
         * $m$ in 2d, yielding the stated units for $k$.
         *
         * Note that the thermal <i>conductivity</i> $k$ is related to the
         * thermal <i>diffusivity</i> $\kappa$ as $k = \kappa \rho c_p$. In
         * essence, the conductivity relates to the question of how thermal
         * energy diffuses whereas the diffusivity relates to the question of
         * how the temperature diffuses. $\kappa$ has units
         * $\textrm{m}^2/\textrm{s}$.
         */
        virtual double thermal_conductivity (const double temperature,
                                             const double pressure,
                                             const std::vector<double> &compositional_fields,
                                             const Point<dim> &position) const=0;


        /**
         * The evaluate() function is implemented to call the individual
         * functions in this class, so there is no need to implement this in
         * your material model derived from InterfaceCompatibility.
         * @param in
         * @param out
         */
        virtual void evaluate(const MaterialModel::MaterialModelInputs<dim> &in,
                              MaterialModel::MaterialModelOutputs<dim> &out) const;
    };


    /**
     * Register a material model so that it can be selected from the parameter
     * file.
     *
     * @param name A string that identifies the material model
     * @param description A text description of what this model does and that
     * will be listed in the documentation of the parameter file.
     * @param declare_parameters_function A pointer to a function that can be
     * used to declare the parameters that this material model wants to read
     * from input files.
     * @param factory_function A pointer to a function that can create an
     * object of this material model.
     *
     * @ingroup MaterialModels
     */
    template <int dim>
    void
    register_material_model (const std::string &name,
                             const std::string &description,
                             void (*declare_parameters_function) (ParameterHandler &),
                             Interface<dim> *(*factory_function) ());

    /**
     * A function that given the name of a model returns a pointer to an
     * object that describes it. Ownership of the pointer is transferred to
     * the caller.
     *
     * The material model object returned is not yet initialized and has not
     * read its runtime parameters yet.
     *
     * @ingroup MaterialModels
     */
    template <int dim>
    Interface<dim> *
    create_material_model (const std::string &model_name);


    /**
     * A function that reads the name of a model from the parameter object
     * and then returns a pointer to an
     * object that describes this model. Ownership of the pointer is transferred to
     * the caller.
     *
     * The material model object returned is not yet initialized and has not
     * read its runtime parameters yet.
     *
     * @ingroup MaterialModels
     */
    template <int dim>
    Interface<dim> *
    create_material_model (ParameterHandler &prm);


    /**
     * Return a string that consists of the names of material models that can
     * be selected. These names are separated by a vertical line '|' so
     * that the string can be an input to the deal.II classes
     * Patterns::Selection or Patterns::MultipleSelection.
     */
    template <int dim>
    std::string
    get_valid_model_names_pattern ();


    /**
     * Declare the runtime parameters of the registered material models.
     *
     * @ingroup MaterialModels
     */
    template <int dim>
    void
    declare_parameters (ParameterHandler &prm);



    /**
     * Given a class name, a name, and a description for the parameter file
     * for a material model, register it with the functions that can declare
     * their parameters and create these objects.
     *
     * @ingroup MaterialModels
     */
#define ASPECT_REGISTER_MATERIAL_MODEL(classname,name,description) \
  template class classname<2>; \
  template class classname<3>; \
  namespace ASPECT_REGISTER_MATERIAL_MODEL_ ## classname \
  { \
    aspect::internal::Plugins::RegisterHelper<aspect::MaterialModel::Interface<2>,classname<2> > \
    dummy_ ## classname ## _2d (&aspect::MaterialModel::register_material_model<2>, \
                                name, description); \
    aspect::internal::Plugins::RegisterHelper<aspect::MaterialModel::Interface<3>,classname<3> > \
    dummy_ ## classname ## _3d (&aspect::MaterialModel::register_material_model<3>, \
                                name, description); \
  }
  }
}


#endif<|MERGE_RESOLUTION|>--- conflicted
+++ resolved
@@ -183,14 +183,6 @@
       /**
        * Optional reference to the cell that contains these quadrature
        * points. This allows for evaluating properties at the cell vertices
-<<<<<<< HEAD
-       * and interpolating to the quadrature points. Note that not all
-       * calling functions can set this reference, so make sure that
-       * your material model either fails with a proper error message in
-       * these cases or provide an alternative calculation for these cases.
-       */
-      typename DoFHandler<dim>::active_cell_iterator cell;
-=======
        * and interpolating to the quadrature points, or to query the cell for
        * material ids, neighbors, or other information that is not available
        * solely from the locations. Note that not all calling functions can set
@@ -199,7 +191,6 @@
        * or provide an alternative calculation for these cases.
        */
       const typename DoFHandler<dim>::active_cell_iterator *cell;
->>>>>>> c65d7736
     };
 
 
