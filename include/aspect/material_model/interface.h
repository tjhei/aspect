/*
  Copyright (C) 2011, 2012 by the authors of the ASPECT code.

  This file is part of ASPECT.

  ASPECT is free software; you can redistribute it and/or modify
  it under the terms of the GNU General Public License as published by
  the Free Software Foundation; either version 2, or (at your option)
  any later version.

  ASPECT is distributed in the hope that it will be useful,
  but WITHOUT ANY WARRANTY; without even the implied warranty of
  MERCHANTABILITY or FITNESS FOR A PARTICULAR PURPOSE.  See the
  GNU General Public License for more details.

  You should have received a copy of the GNU General Public License
  along with ASPECT; see the file doc/COPYING.  If not see
  <http://www.gnu.org/licenses/>.
*/
/*  $Id$  */


#ifndef __aspect__material_model_interface_h
#define __aspect__material_model_interface_h

#include <aspect/plugins.h>
#include <deal.II/base/point.h>
#include <deal.II/base/symmetric_tensor.h>
#include <deal.II/base/parameter_handler.h>

namespace aspect
{
  /**
   * A namespace in which we define everything that has to do with modeling
   * convecting material, including descriptions of material parameters such
   * as viscosities, densities, etc.
   *
   * @ingroup MaterialModels
   */
  namespace MaterialModel
  {
    using namespace dealii;

    /**
     * An namespace whose enum members are used in querying the
     * nonlinear dependence of physical parameters on other solution
     * variables.
     */
    namespace NonlinearDependence
    {
      /**
       * An enum whose members are used in querying the
       * nonlinear dependence of physical parameters on other solution
       * variables.
       *
       * The values of this enum are used in the
       * MaterialModel::Interface::viscosity_depends_on and similar functions
       * to query if a coefficient, here the viscosity, depends on the temperature,
       * pressure, strain rate, or compositional field value. While these functions
       * can be queried multiple times with each possible dependence repeatedly,
       * for efficiency, these functions may also be called with a combination of
       * flags, for example as in
       * @code
       *   material_model.viscosity_depends_on (temperature | strain_rate);
       * @endcode
       * where the operation in passing the argument concatenates the two
       * values by performing a bitwise 'or' operation. Because the values of
       * the enum are chosen so that they represent single bits in an integer, the
       * result here is a number that can be represented in base-2 as 101 (the
       * number 100=4 for the strain rate and 001=1 for the temperature). The
       * functions taking such arguments are required to return <code>true</code>
       * whenever the coefficient represented by this function depends on <i>any</i>
       * of the variables identified in the argument.
       *
       * To query nonlinear dependence of a coefficient on any other variable,
       * you can use
       * @code
       *   material_model.viscosity_depends_on (any_variable);
       * @endcode
       * Here, <code>any_variable</code> is a value that has its bits set for
       * all possible dependencies.
       *
       * On the other hand, in functions such as MaterialModel::viscosity_derivative,
       * only a single variable may be identified in a variable of this type since
       * it only makes sense to, for example, query the derivative of the density
       * with respect to temperature, not with respect to temperature or pressure.
       */
      enum Dependence
      {
        none                 = 0,
        temperature          = 1,
        pressure             = 2,
        strain_rate          = 4,
        compositional_fields = 8,

        any_variable         = 0xffff
      };

      /**
       * Return whether the given argument @p dependence identifies
       * a single variable (e.g., the pressure, the temperature, etc) or
       * a combination of variables. Technically, this corresponds to the
       * question of whether there is exactly one bit set in the
       * argument.
       *
       * @return true if yes, false otherwise.
       */
      bool
      identifies_single_variable(const Dependence dependence);
    }


    /**
     * A base class for parameterizations of material models. Classes derived from
     * this class will need to implement functions that provide material parameters
     * such as the viscosity, density, etc, typically as a function of position,
     * temperature and pressure at that location.
     *
     * There is two ways to implement a material model and they can not be mixed:
     * Option one is to override all the virtual functions like viscosity(),
     * density(), etc. but not change evaluate().
     *
     * Option two only requires you to override evaluate() and fill the output
     * argument struct instead of implementing the functions viscosity(),
     * density(), etc.. In this case, all other functions are being ignored.
     *
     * The second option is more efficient in general, but it is okay to use option
     * one for simple material models.
     *
     * In all cases, *_depends_on(), is_compressible(), reference_viscosity(),
     * reference_density() need to be implemented.
     *
     * @ingroup MaterialModels
     */
    template <int dim>
    class Interface
    {
      public:
        /**
         * Destructor. Made virtual to enforce that derived classes also have
         * virtual destructors.
         */
        virtual ~Interface();

        /**
         * Initialization function. TODO: Is there some argument that is possibly needed by some material models?
         */
        virtual
        void
        initialize ();

        /**
         * Called at the beginning of each time step and allows the material model
         * to update internal data structures.
         */
        virtual void update ();

        /**
         * @name Physical parameters used in the basic equations
         * @{
         */
        /**
         * Return the viscosity ratio between disclocation creep and diffusion creep
         * in the case of composite rheology
         */
        virtual double viscosity_ratio (const double      temperature,
                                        const double      pressure,
                                        const std::vector<double>    &compositional_fields,
                                        const SymmetricTensor<2,dim> &strainrate,
                                        const Point<dim> &position) const;

        /**
         * Return the thermal diffusivity $\kappa$ of the model as a function of temperature,
         * pressure and position. This is by default calculated as $\kappa=k/(\rho c_p)$ where
         * $k$, $\rho$, and $c_p$ are determined by the appropriate material model functions.
         * $\kappa$ has units $\textrm{m}^2/\textrm{s}$.
         */
        virtual double thermal_diffusivity (const double temperature,
                                            const double pressure,
                                            const std::vector<double> &compositional_fields,
                                            const Point<dim> &position) const;


        /**
         * @}
         */

        /**
         * @name Qualitative properties one can ask a material model
         * @{
         */

        /**
        * Return true if the viscosity() function returns something that
        * may depend on the variable identified by the argument.
        *
        * @param[in] dependence A variable that represents which dependence
        * on other variables is being queried. Note that this argument
        * may either identify just a single dependence (e.g. on the
        * temperature or the strain rate) but also a combination of values
        * (see the documentation of the NonlinearDependence::Dependence
        * enum for more information). In the latter case, this function
        * should return whether the viscosity depends on <i>any</i> of the
        * variables identified in @p dependence.
        */
        virtual bool
        viscosity_depends_on (const NonlinearDependence::Dependence dependence) const = 0;

        /**
        * Return true if the density() function returns something that
        * may depend on the variable identified by the argument.
        *
        * @param[in] dependence A variable that represents which dependence
        * on other variables is being queried. Note that this argument
        * may either identify just a single dependence (e.g. on the
        * temperature or the strain rate) but also a combination of values
        * (see the documentation of the NonlinearDependence::Dependence
        * enum for more information). In the latter case, this function
        * should return whether the density depends on <i>any</i> of the
        * variables identified in @p dependence.
        */
        virtual bool
        density_depends_on (const NonlinearDependence::Dependence dependence) const = 0;

        /**
        * Return true if the compressibility() function returns something that
        * may depend on the variable identified by the argument.
        *
        * This function must return false for all possible arguments if the
        * is_compressible() function returns false.
        *
        * @param[in] dependence A variable that represents which dependence
        * on other variables is being queried. Note that this argument
        * may either identify just a single dependence (e.g. on the
        * temperature or the strain rate) but also a combination of values
        * (see the documentation of the NonlinearDependence::Dependence
        * enum for more information). In the latter case, this function
        * should return whether the compressibility depends on <i>any</i> of the
        * variables identified in @p dependence.
        */
        virtual bool
        compressibility_depends_on (const NonlinearDependence::Dependence dependence) const = 0;

        /**
        * Return true if the specific_heat() function returns something that
        * may depend on the variable identified by the argument.
        *
        * @param[in] dependence A variable that represents which dependence
        * on other variables is being queried. Note that this argument
        * may either identify just a single dependence (e.g. on the
        * temperature or the strain rate) but also a combination of values
        * (see the documentation of the NonlinearDependence::Dependence
        * enum for more information). In the latter case, this function
        * should return whether the specific heat depends on <i>any</i> of the
        * variables identified in @p dependence.
        */
        virtual bool
        specific_heat_depends_on (const NonlinearDependence::Dependence dependence) const = 0;

        /**
        * Return true if the thermal_conductivity() function returns something that
        * may depend on the variable identified by the argument.
        *
        * @param[in] dependence A variable that represents which dependence
        * on other variables is being queried. Note that this argument
        * may either identify just a single dependence (e.g. on the
        * temperature or the strain rate) but also a combination of values
        * (see the documentation of the NonlinearDependence::Dependence
        * enum for more information). In the latter case, this function
        * should return whether the thermal conductivity depends on <i>any</i> of the
        * variables identified in @p dependence.
        */
        virtual bool
        thermal_conductivity_depends_on (const NonlinearDependence::Dependence dependence) const = 0;

        /**
         * Return whether the model is compressible or not.  Incompressibility
         * does not necessarily imply that the density is constant; rather, it
         * may still depend on temperature or pressure. In the current
         * context, compressibility means whether we should solve the continuity
         * equation as $\nabla \cdot (\rho \mathbf u)=0$ (compressible Stokes)
         * or as $\nabla \cdot \mathbf{u}=0$ (incompressible Stokes).
         */
        virtual bool is_compressible () const = 0;
        /**
         * @}
         */


        /**
         * @name Partial derivatives of physical parameters
         * @{
         */

        /**
        * Return the partial derivative of the viscosity function on the
        * variable indicates as last argument.
        *
        * The default implementation of this function returns zero
        * provided viscosity_depends_on() returns false for the given
        * dependence and throws an exception otherwise.
        *
        * @note The @p dependence argument may identify only a single
        * variable, not a combination. In other words,
        * <code>NonlinearDependence::identifies_single_variable(dependence)</code>
        * must return true.
        */
        virtual double
        viscosity_derivative (const double              temperature,
                              const double              pressure,
                              const std::vector<double> &compositional_fields,
                              const Point<dim>         &position,
                              const NonlinearDependence::Dependence dependence) const;

        /**
        * Return the partial derivative of the density function on the
        * variable indicates as last argument.
        *
        * The default implementation of this function returns zero
        * provided density_depends_on() returns false for the given
        * dependence and throws an exception otherwise.
        *
        * @note The @p dependence argument may identify only a single
        * variable, not a combination. In other words,
        * <code>NonlinearDependence::identifies_single_variable(dependence)</code>
        * must return true.
        */
        virtual double
        density_derivative (const double              temperature,
                            const double              pressure,
                            const std::vector<double> &compositional_fields,
                            const Point<dim>         &position,
                            const NonlinearDependence::Dependence dependence) const;

        /**
        * Return the partial derivative of the compressibility function on the
        * variable indicates as last argument.
        *
        * The default implementation of this function returns zero
        * provided compressibility_depends_on() returns false for the given
        * dependence and throws an exception otherwise.
        *
        * @note The @p dependence argument may identify only a single
        * variable, not a combination. In other words,
        * <code>NonlinearDependence::identifies_single_variable(dependence)</code>
        * must return true.
        */
        virtual double
        compressibility_derivative (const double              temperature,
                                    const double              pressure,
                                    const std::vector<double> &compositional_fields,
                                    const Point<dim>         &position,
                                    const NonlinearDependence::Dependence dependence) const;

        /**
        * Return the partial derivative of the specific heat function on the
        * variable indicates as last argument.
        *
        * The default implementation of this function returns zero
        * provided specific_heat_depends_on() returns false for the given
        * dependence and throws an exception otherwise.
        *
        * @note The @p dependence argument may identify only a single
        * variable, not a combination. In other words,
        * <code>NonlinearDependence::identifies_single_variable(dependence)</code>
        * must return true.
        */
        virtual double
        specific_heat_derivative (const double              temperature,
                                  const double              pressure,
                                  const std::vector<double> &compositional_fields,
                                  const Point<dim>         &position,
                                  const NonlinearDependence::Dependence dependence) const;

        /**
        * Return the partial derivative of the thermal conductivity
        * function on the variable indicates as last argument.
        *
        * The default implementation of this function returns zero
        * provided thermal_conductivity_depends_on() returns false
        * for the given dependence and throws an exception otherwise.
        *
        * @note The @p dependence argument may identify only a single
        * variable, not a combination. In other words,
        * <code>NonlinearDependence::identifies_single_variable(dependence)</code>
        * must return true.
        */
        virtual double
        thermal_conductivity_derivative (const double              temperature,
                                         const double              pressure,
                                         const std::vector<double> &compositional_fields,
                                         const Point<dim>         &position,
                                         const NonlinearDependence::Dependence dependence) const;
        /**
         * @}
         */


        /**
         * @name Reference quantities
         * @{
         */
        /**
         * Return a reference value typical of the viscosities that
         * appear in this model. This value is not actually used in the
         * material description itself, but is used in scaling variables
         * to the same numerical order of magnitude when solving linear
         * systems. Specifically, the reference viscosity appears in
         * the factor scaling the pressure against the velocity. It is
        * also used in computing dimension-less quantities.
         */
        virtual double reference_viscosity () const = 0;

        /**
        * Return the reference density $\rho$. Like the value returned
        * by reference_viscosity(), this value is not actually used in
        * computations but only in postprocessing such as when computing
        * dimension-less quantities.
        */
        virtual double reference_density () const = 0;

        /**
         * Return a reference value for the thermal expansion
         * coefficient $\alpha$. See the thermal_expansion_coefficient()
         * function for a definition of $\alpha$.
         */
        virtual double reference_thermal_expansion_coefficient () const;
        /**
         * @}
         */

        /**
         * @name Auxiliary material properties used for postprocessing
         * @{
         */
        /**
         * Return the p-wave seismic velocity Vp of the model as a
         * function of temperature and pressure.
        *
        * This function is only called in postprocessing. Derived classes do
         * not need to implement it if no useful information is known to
         * compute this quantity, in which case graphical output will simply
         * show an uninformative field of constant value. By default this
         * function returns -1 to indicate that no useful value is
         * implemented.
         */
        virtual
        double
        seismic_Vp (const double      temperature,
                    const double      pressure,
                    const std::vector<double> &compositional_fields,
                    const Point<dim> &position) const;

        /**
         * Return the s-wave seismic velocity Vs of the model as a
         * function of temperature and pressure.
        *
        * This function is only called in postprocessing. Derived classes do
         * not need to implement it if no useful information is known to
         * compute this quantity, in which case graphical output will simply
         * show an uninformative field of constant value. By default this
         * function returns -1 to indicate that no useful value is
         * implemented.
         */
        virtual
        double
        seismic_Vs (const double      temperature,
                    const double      pressure,
                    const std::vector<double> &compositional_fields,
                    const Point<dim> &position) const;
        /**
         * Return the Phase number of the model as a function of
         * temperature and pressure.
        *
        * This function is only called in postprocessing. Derived classes do
         * not need to implement it if no useful information is known to
         * compute this quantity, in which case graphical output will simply
         * show an uninformative field of constant value. By default this
         * function returns 0 to indicate everything is part of the same phase
         */
        virtual
        unsigned int
        thermodynamic_phase (const double      temperature,
                             const double      pressure,
                             const std::vector<double> &compositional_fields) const;
        /**
         * @}
         */

        /**
         * Data structure with all inputs for the evaluate() method. The
         * vectors all have the same length and refer to different
         * evaluation points (given in #position).
         */
        struct MaterialModelInputs
        {
          MaterialModelInputs(unsigned int n_points, unsigned int n_comp);

          /**
           * Vector with global positions where the material has to be evaluated in evaluate().
           */
          std::vector<Point<dim> > position;
          /**
           * Temperature values at the points given in the #position vector.
           */
          std::vector<double> temperature;
          /**
           * Pressure values at the points given in the #position vector.
           */
          std::vector<double> pressure;
          /**
           * Values of the compositional fields at the points given in the #position vector:
           composition[i][c] is the compositional field c at point i.
           */
          std::vector<std::vector<double> > composition;
          /**
           * Strain rate at the points given in the #position vector. Only
           * the viscosity may depend on these values. This std::vector
           * can be set to size 0 if the viscosity is not needed.
           *
           * @note The strain rate
           * is computed as $\varepsilon(\mathbf u)=\frac 12 (\nabla \mathbf u +
           * \nabla \mathbf u^T)$, regardless of whether the model is
           * compressible or not. This is relevant since in some other contexts,
           * the strain rate in the compressible case is computed as
           * $\varepsilon(\mathbf u)=\frac 12 (\nabla \mathbf u +
           * \nabla \mathbf u^T) - \frac 13 \nabla \cdot \mathbf u \mathbf 1$.
           */
          std::vector<SymmetricTensor<2,dim> > strain_rate;
        };

        /**
         * Data structure with the output field of this material model. These
         * values are supposed to be filled in evaluate(). The vectors are the
         * values at the different positions given by MaterialModelInputs::position.
         */
        struct MaterialModelOutputs
        {
          MaterialModelOutputs(unsigned int n_points, unsigned int n_comp);

          /**
           * Viscosity $\eta$ values at the given positions.
           */
          std::vector<double> viscosities;
          /**
           * Density values at the given positions.
           */
          std::vector<double> densities;
          /**
           * Thermal expansion coefficients at the given positions.
           */
          std::vector<double> thermal_expansion_coefficients;
          /**
           * Specific heat at the given positions.
           */
          std::vector<double> specific_heat;
          /**
           * Thermal conductivity at the given positions.
           */
          std::vector<double> thermal_conductivities;
          /**
           * Compressibility at the given positions.
           * The compressibility is given as
           * $\frac 1\rho \frac{\partial\rho}{\partial p}$.
           */
          std::vector<double> compressibilities;
          /**
           * Pressure derivative of entropy at the given positions.
           */
          std::vector<double> entropy_derivative_pressure;
          /**
           * Temperature derivative of entropy at the given positions.
           */
          std::vector<double> entropy_derivative_temperature;
          /**
           * Change in composition due to chemical reactions at the
           * given positions. The term reaction_terms[i][c] is the
           * change in compositional field c at point i.
           */
          std::vector<std::vector<double> > reaction_terms;
        };

        /**
         * Function to compute the material properties in @p out given the inputs
         * in @p in.
         * If MaterialModelInputs.strain_rate has the length 0, then the
         * viscosity does not need to be computed.
         */
        virtual void evaluate(const MaterialModelInputs &in, MaterialModelOutputs &out) const = 0;

        /**
         * @name Functions used in dealing with run-time parameters
         * @{
         */
        /**
         * Declare the parameters this class takes through input files.
         * The default implementation of this function does not describe
         * any parameters. Consequently, derived classes do not have to
         * overload this function if they do not take any runtime parameters.
         */
        static
        void
        declare_parameters (ParameterHandler &prm);

        /**
         * Read the parameters this class declares from the parameter
         * file. The default implementation of this function does not read
         * any parameters. Consequently, derived classes do not have to
         * overload this function if they do not take any runtime parameters.
         */
        virtual
        void
        parse_parameters (ParameterHandler &prm);
        /**
         * @}
         */
    };


    /**
     * This class allows material models written in the past to be used
     * without adapting them to the new interface that requires implementing
     * a function evaluate() for the physical properties. Derive from
     * this helper class instead of Interface and implement the virtual
     * functions viscosity(), etc..
     *
     * Note: do not use this class for new material models, but derive
     * from Interface instead.
     */
    template <int dim>
    class InterfaceCompatibility: public Interface<dim>
    {
      public:
        /**
         * Return the viscosity $\eta$ of the model as a function of temperature,
         * pressure, composition, strain rate, and position.
        *
        * @note The strain rate given as the third argument of this function
        * is computed as $\varepsilon(\mathbf u)=\frac 12 (\nabla \mathbf u +
        * \nabla \mathbf u^T)$, regardless of whether the model is
        * compressible or not. This is relevant since in some other contexts,
        * the strain rate in the compressible case is computed as
        * $\varepsilon(\mathbf u)=\frac 12 (\nabla \mathbf u +
        * \nabla \mathbf u^T) - \frac 13 \nabla \cdot \mathbf u \mathbf 1$.
         */
        virtual double viscosity (const double                  temperature,
                                  const double                  pressure,
                                  const std::vector<double>    &compositional_fields,
                                  const SymmetricTensor<2,dim> &strain_rate,
                                  const Point<dim>             &position) const=0;


        /**
         * Return the density $\rho$ of the model as a function of temperature,
         * pressure and position.
         */
        virtual double density (const double      temperature,
                                const double      pressure,
                                const std::vector<double> &compositional_fields,
                                const Point<dim> &position) const=0;

        /**
         * Return the compressibility coefficient
         * $\frac 1\rho \frac{\partial\rho}{\partial p}$ of the model as a
         * function of temperature, pressure and position.
         */
        virtual double compressibility (const double temperature,
                                        const double pressure,
                                        const std::vector<double> &compositional_fields,
                                        const Point<dim> &position) const=0;

        /**
         * Return the specific heat $C_p$ of the model as a function of temperature,
         * pressure and position.
         */
        virtual double specific_heat (const double      temperature,
                                      const double      pressure,
                                      const std::vector<double> &compositional_fields,
                                      const Point<dim> &position) const=0;

<<<<<<< HEAD
      /**
       * Return the specific heat $C_p$ of the model as a function of temperature,
       * pressure and position.
       */
      virtual double specific_heat (const double      temperature,
                                    const double      pressure,
                                    const std::vector<double> &compositional_fields,
                                    const Point<dim> &position) const=0;

      /**
       * Return the thermal expansion coefficient $\alpha$ of the model,
       * possibly as a function of temperature, pressure and position.
      * The thermal expansion coefficient is defined as
      * $\alpha=-\frac{1}{\rho} \frac{d\rho}{dT}$. Since the density
      * <i>decreases</i> with temperature for almost all models,
      * $\alpha$ is usually positive.
      *
      * This function has a default implementation that computes $\alpha$
      * through its definition above, using the density() and density_derivative()
      * functions.
       */
      virtual double thermal_expansion_coefficient (const double      temperature,
                                                    const double      pressure,
                                                    const std::vector<double> &compositional_fields,
                                                    const Point<dim> &position) const=0;

      /**
       * Return the product of the change in entropy across phase
       * transitions, the pressure derivative of the phase function
       * (if this is the pressure derivative) or the product of the
       * former two and the Clapeyron slope (if this is the
       * temperature derivative).
      * The entropy change across a phase transition can be calculated
      * as $\frac{\gamma \Delta\rho}{\rho_\text{light} \rho_\text{heavy}}$.
      * $\gamma$ is the Clapeyron slope of the phase transition,
      * $\Delta\rho$ is the density jump across the phase transition,
      * $\rho_\text{light}$ is the density of the light material
      * (above the phase transition) and $\rho_\text{heavy}$ the
      * density of the heavy material (below the phase transition).
      * The phase function hat values ranging from 0 to 1 indicating
      * which percentage of the material has already undergone the phase
      * transition. Its argument is usually the excess pressure
      * $\pi = p - p_0 - \gamma T$, where $p_0$ is the zero-degree
      * transition pressure.
      *
      * This function has a default implementation that sets
      * the entropy gradient to zero (assuming no phase changes).
       */
      virtual double entropy_derivative (const double      temperature,
                                         const double      pressure,
                                         const std::vector<double> &compositional_fields,
                                         const Point<dim> &position,
                                         const NonlinearDependence::Dependence dependence) const;

      /**
       * Return the change in the compositional field compositional_variable
       * due to reactions between different compositional fields.
      * It is assumed that there is always an equilibrium between the
      * compositional fields (because the time scale of reactions is
      * normally much shorter than that of convection), so this is an actual
      * amount of material, which is added to or substracted from the current
      * value of the compositional field, and NOT a reaction rate.
      * The idea is, that in dependence of temperature, pressure, position and
      * the compositional fields themselves an equilibrium can be calculated,
      * and the difference between the current value and the equilibrium can
      * be added to the respective compositional field.
      *
      * For mass conservation it should ALWAYS be checked that what is subtracted
      * from one field is added to another field (and the other way round) and
      * that it is never more substracted than the actual value of a field (so
      * it does not get negative).
      *
      * This function has a default implementation that sets
      * the reaction term to zero (assuming no reactions).
       */
      virtual double reaction_term (const double      temperature,
                                    const double      pressure,
                                    const std::vector<double> &compositional_fields,
                                    const Point<dim> &position,
                                    const unsigned int compositional_variable) const;

      /**
       * Return the thermal conductivity $k$ of the model as a function of temperature,
       * pressure and position. The units of $k$ are $\textrm{W} / \textrm{m} / \textrm{K}$
       * in 3d, and $\textrm{W} / \textrm{K}$ in 2d. This is easily see by considering that
       * $k$ is the heat flux density (i.e., Watts per unit area perpendicular to the heat
       * flux direction) per unit temperature gradient (i.e., Kelvin per meter). The unit
       * area has units $m^2$ in 3d, but only $m$ in 2d, yielding the stated units for $k$.
       *
       * Note that the thermal <i>conductivity</i> $k$ is related to the thermal
       * <i>diffusivity</i> $\kappa$ as $k = \kappa \rho c_p$. In essence, the conductivity
       * relates to the question of how thermal energy diffuses whereas the diffusivity
       * relates to the question of how the temperature diffuses. $\kappa$ has units
       * $\textrm{m}^2/\textrm{s}$.
       */
      virtual double thermal_conductivity (const double temperature,
                                           const double pressure,
                                           const std::vector<double> &compositional_fields,
                                           const Point<dim> &position) const=0;
=======
        /**
         * Return the thermal expansion coefficient $\alpha$ of the model,
         * possibly as a function of temperature, pressure and position.
        * The thermal expansion coefficient is defined as
        * $\alpha=-\frac{1}{\rho} \frac{d\rho}{dT}$. Since the density
        * <i>decreases</i> with temperature for almost all models,
        * $\alpha$ is usually positive.
        *
        * This function has a default implementation that computes $\alpha$
        * through its definition above, using the density() and density_derivative()
        * functions.
         */
        virtual double thermal_expansion_coefficient (const double      temperature,
                                                      const double      pressure,
                                                      const std::vector<double> &compositional_fields,
                                                      const Point<dim> &position) const=0;

        /**
         * Return the thermal conductivity $k$ of the model as a function of temperature,
         * pressure and position. The units of $k$ are $\textrm{W} / \textrm{m} / \textrm{K}$
         * in 3d, and $\textrm{W} / \textrm{K}$ in 2d. This is easily see by considering that
         * $k$ is the heat flux density (i.e., Watts per unit area perpendicular to the heat
         * flux direction) per unit temperature gradient (i.e., Kelvin per meter). The unit
         * area has units $m^2$ in 3d, but only $m$ in 2d, yielding the stated units for $k$.
         *
         * Note that the thermal <i>conductivity</i> $k$ is related to the thermal
         * <i>diffusivity</i> $\kappa$ as $k = \kappa \rho c_p$. In essence, the conductivity
         * relates to the question of how thermal energy diffuses whereas the diffusivity
         * relates to the question of how the temperature diffuses. $\kappa$ has units
         * $\textrm{m}^2/\textrm{s}$.
         */
        virtual double thermal_conductivity (const double temperature,
                                             const double pressure,
                                             const std::vector<double> &compositional_fields,
                                             const Point<dim> &position) const=0;
>>>>>>> 5568e8c3


        /**
         * The evaluate() function is implemented to call the individual
         * functions in this class, so there is no need to implement this
         * in your material model derived from InterfaceCompatibility.
         * @param in
         * @param out
         */
        void evaluate(const struct Interface<dim>::MaterialModelInputs &in, struct Interface<dim>::MaterialModelOutputs &out) const;

    };


    /**
     * Register a material model so that it can be selected from the parameter file.
     *
     * @param name A string that identifies the material model
     * @param description A text description of what this model
     * does and that will be listed in the documentation of
     * the parameter file.
     * @param declare_parameters_function A pointer to a function that can be used to
     *   declare the parameters that this material model wants to read from input files.
     * @param factory_function A pointer to a function that can create an object of
     *   this material model.
     *
     * @ingroup MaterialModels
     */
    template <int dim>
    void
    register_material_model (const std::string &name,
                             const std::string &description,
                             void (*declare_parameters_function) (ParameterHandler &),
                             Interface<dim> *(*factory_function) ());

    /**
     * A function that given the name of a model returns a pointer to an object
     * that describes it. Ownership of the pointer is transferred to the caller.
     *
     * @ingroup MaterialModels
     */
    template <int dim>
    Interface<dim> *
    create_material_model (ParameterHandler &prm);


    /**
     * Declare the runtime parameters of the registered material models.
     *
     * @ingroup MaterialModels
     */
    template <int dim>
    void
    declare_parameters (ParameterHandler &prm);



    /**
     * Given a class name, a name, and a description for the parameter file for a material model, register it with
     * the functions that can declare their parameters and create these objects.
     *
     * @ingroup MaterialModels
     */
#define ASPECT_REGISTER_MATERIAL_MODEL(classname,name,description) \
  template class classname<2>; \
  template class classname<3>; \
  namespace ASPECT_REGISTER_MATERIAL_MODEL_ ## classname \
  { \
    aspect::internal::Plugins::RegisterHelper<Interface<2>,classname<2> > \
    dummy_ ## classname ## _2d (&aspect::MaterialModel::register_material_model<2>, \
                                name, description); \
    aspect::internal::Plugins::RegisterHelper<Interface<3>,classname<3> > \
    dummy_ ## classname ## _3d (&aspect::MaterialModel::register_material_model<3>, \
                                name, description); \
  }
  }
}


#endif<|MERGE_RESOLUTION|>--- conflicted
+++ resolved
@@ -678,32 +678,22 @@
                                       const std::vector<double> &compositional_fields,
                                       const Point<dim> &position) const=0;
 
-<<<<<<< HEAD
-      /**
-       * Return the specific heat $C_p$ of the model as a function of temperature,
-       * pressure and position.
-       */
-      virtual double specific_heat (const double      temperature,
-                                    const double      pressure,
-                                    const std::vector<double> &compositional_fields,
-                                    const Point<dim> &position) const=0;
-
-      /**
-       * Return the thermal expansion coefficient $\alpha$ of the model,
-       * possibly as a function of temperature, pressure and position.
-      * The thermal expansion coefficient is defined as
-      * $\alpha=-\frac{1}{\rho} \frac{d\rho}{dT}$. Since the density
-      * <i>decreases</i> with temperature for almost all models,
-      * $\alpha$ is usually positive.
-      *
-      * This function has a default implementation that computes $\alpha$
-      * through its definition above, using the density() and density_derivative()
-      * functions.
-       */
-      virtual double thermal_expansion_coefficient (const double      temperature,
-                                                    const double      pressure,
-                                                    const std::vector<double> &compositional_fields,
-                                                    const Point<dim> &position) const=0;
+        /**
+         * Return the thermal expansion coefficient $\alpha$ of the model,
+         * possibly as a function of temperature, pressure and position.
+        * The thermal expansion coefficient is defined as
+        * $\alpha=-\frac{1}{\rho} \frac{d\rho}{dT}$. Since the density
+        * <i>decreases</i> with temperature for almost all models,
+        * $\alpha$ is usually positive.
+        *
+        * This function has a default implementation that computes $\alpha$
+        * through its definition above, using the density() and density_derivative()
+        * functions.
+         */
+        virtual double thermal_expansion_coefficient (const double      temperature,
+                                                      const double      pressure,
+                                                      const std::vector<double> &compositional_fields,
+                                                      const Point<dim> &position) const=0;
 
       /**
        * Return the product of the change in entropy across phase
@@ -778,44 +768,6 @@
                                            const double pressure,
                                            const std::vector<double> &compositional_fields,
                                            const Point<dim> &position) const=0;
-=======
-        /**
-         * Return the thermal expansion coefficient $\alpha$ of the model,
-         * possibly as a function of temperature, pressure and position.
-        * The thermal expansion coefficient is defined as
-        * $\alpha=-\frac{1}{\rho} \frac{d\rho}{dT}$. Since the density
-        * <i>decreases</i> with temperature for almost all models,
-        * $\alpha$ is usually positive.
-        *
-        * This function has a default implementation that computes $\alpha$
-        * through its definition above, using the density() and density_derivative()
-        * functions.
-         */
-        virtual double thermal_expansion_coefficient (const double      temperature,
-                                                      const double      pressure,
-                                                      const std::vector<double> &compositional_fields,
-                                                      const Point<dim> &position) const=0;
-
-        /**
-         * Return the thermal conductivity $k$ of the model as a function of temperature,
-         * pressure and position. The units of $k$ are $\textrm{W} / \textrm{m} / \textrm{K}$
-         * in 3d, and $\textrm{W} / \textrm{K}$ in 2d. This is easily see by considering that
-         * $k$ is the heat flux density (i.e., Watts per unit area perpendicular to the heat
-         * flux direction) per unit temperature gradient (i.e., Kelvin per meter). The unit
-         * area has units $m^2$ in 3d, but only $m$ in 2d, yielding the stated units for $k$.
-         *
-         * Note that the thermal <i>conductivity</i> $k$ is related to the thermal
-         * <i>diffusivity</i> $\kappa$ as $k = \kappa \rho c_p$. In essence, the conductivity
-         * relates to the question of how thermal energy diffuses whereas the diffusivity
-         * relates to the question of how the temperature diffuses. $\kappa$ has units
-         * $\textrm{m}^2/\textrm{s}$.
-         */
-        virtual double thermal_conductivity (const double temperature,
-                                             const double pressure,
-                                             const std::vector<double> &compositional_fields,
-                                             const Point<dim> &position) const=0;
->>>>>>> 5568e8c3
-
 
         /**
          * The evaluate() function is implemented to call the individual
