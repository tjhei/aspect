/*
  Copyright (C) 2011, 2012 by the authors of the ASPECT code.

  This file is part of ASPECT.

  ASPECT is free software; you can redistribute it and/or modify
  it under the terms of the GNU General Public License as published by
  the Free Software Foundation; either version 2, or (at your option)
  any later version.

  ASPECT is distributed in the hope that it will be useful,
  but WITHOUT ANY WARRANTY; without even the implied warranty of
  MERCHANTABILITY or FITNESS FOR A PARTICULAR PURPOSE.  See the
  GNU General Public License for more details.

  You should have received a copy of the GNU General Public License
  along with ASPECT; see the file doc/COPYING.  If not see
  <http://www.gnu.org/licenses/>.
*/
/*  $Id$  */


#ifndef __aspect__simulator_h
#define __aspect__simulator_h

#include <deal.II/base/timer.h>
#include <deal.II/base/parameter_handler.h>
#include <deal.II/base/conditional_ostream.h>
#include <deal.II/base/symmetric_tensor.h>

#include <deal.II/lac/trilinos_block_vector.h>
#include <deal.II/lac/trilinos_block_sparse_matrix.h>
#include <deal.II/lac/trilinos_precondition.h>

#include <deal.II/distributed/tria.h>

#include <deal.II/dofs/dof_handler.h>

#include <deal.II/fe/fe_system.h>
#include <deal.II/fe/mapping_q.h>
#include <deal.II/base/tensor_function.h>

#include <aspect/global.h>
#include <aspect/simulator_access.h>
#include <aspect/material_model/interface.h>
#include <aspect/geometry_model/interface.h>
#include <aspect/gravity_model/interface.h>
#include <aspect/boundary_temperature/interface.h>
#include <aspect/boundary_composition/interface.h>
#include <aspect/initial_conditions/interface.h>
#include <aspect/compositional_initial_conditions/interface.h>
#include <aspect/porosity_initial_conditions/interface.h>
#include <aspect/velocity_boundary_conditions/interface.h>
#include <aspect/mesh_refinement/interface.h>
#include <aspect/termination_criteria/interface.h>
#include <aspect/postprocess/interface.h>
#include <aspect/adiabatic_conditions.h>



namespace aspect
{
  using namespace dealii;

  namespace internal
  {
    namespace Assembly
    {
      namespace Scratch
      {
        template <int dim>      struct StokesPreconditioner;
        template <int dim>      struct StokesSystem;
        template <int dim>      struct AdvectionSystem;
      }

      namespace CopyData
      {
        template <int dim>      struct StokesPreconditioner;
        template <int dim>      struct StokesSystem;
        template <int dim>      struct AdvectionSystem;

      }
    }
  }

  /**
   * This is the main class of ASPECT. It implements the overall simulation
   * algorithm using the numerical methods discussed in the papers and manuals
   * that accompany ASPECT.
   *
   * @ingroup Simulator
   */
  template <int dim>
  class Simulator : public Subscriptor
  {
    private:
      /**
       * A structure that contains enum values that identify the nonlinear
       * solver in use.
       */
      struct NonlinearSolver
      {
        enum Kind
        {
          IMPES,
          iterated_IMPES,
          iterated_Stokes,
          Stokes_only
        };
      };

      struct NullspaceRemoval
      {
        enum Kind
        {
          none = 0,
          net_rotation = 0x1,
          net_translation = 0x2,
          angular_momentum = 0x4,
          translational_momentum = 0x8
        };
      };

    public:
      /**
       * A structure that holds run-time parameters. These parameters are all
       * declared for the ParameterHandler class in the declare_parameters()
       * member function, and read in the parse_parameters() function.
       *
       * Each of the member variables of this class corresponds to a parameter
       * declared for the ParameterHandler class. Rather than duplicating the
       * documentation of each of these parameters for the member variables
       * here, please refer to the documentation of run-time parameters in the
       * ASPECT manual for more information.
       *
       * @ingroup Simulator
       */
      struct Parameters
      {
        /**
         * Constructor. Fills the values of member functions from the given
         * parameter object.
         *
         * @param prm The parameter object that has previously been filled
         * with content by reading an input file.
         */
        Parameters (ParameterHandler &prm);

        /**
         * Declare the run-time parameters this class takes, and call the
         * respective <code>declare_parameters</code> functions of the
         * namespaces that describe geometries, material models, etc.
         *
         * @param prm The object in which the run-time parameters are to be
         * declared.
         */
        static
        void declare_parameters (ParameterHandler &prm);

        /**
         * Read run-time parameters from an object that has previously parsed
         * an input file.
         *
         * @param prm The object from which to obtain the run-time parameters.
         */
        void parse_parameters (ParameterHandler &prm);

        /**
         * @name Global parameters
         * @{
         */
        typedef typename NonlinearSolver::Kind NonlinearSolverKind;

        NonlinearSolverKind            nonlinear_solver;

        double                         nonlinear_tolerance;
        bool                           resume_computation;
        double                         start_time;
        double                         CFL_number;
        double                         maximum_time_step;
        bool                           use_conduction_timestep;
        bool                           convert_to_years;
        std::string                    output_directory;
        double                         surface_pressure;
        double                         adiabatic_surface_temperature;
        unsigned int                   timing_output_frequency;
        double                         linear_stokes_solver_tolerance;
        unsigned int                   max_nonlinear_iterations;
        unsigned int                   n_cheap_stokes_solver_steps;
        double                         temperature_solver_tolerance;
        double                         composition_solver_tolerance;
        double                         porosity_solver_tolerance;
        /**
         * @}
         */

        /**
         * @name Parameters that have to do with terms in the model
         * @{
         */
        bool                           include_shear_heating;
        bool                           include_adiabatic_heating;
        bool                           include_latent_heat;
        bool                           include_melt_transport;
        double                         radiogenic_heating_rate;
        std::set<types::boundary_id> fixed_temperature_boundary_indicators;
        std::set<types::boundary_id> fixed_composition_boundary_indicators;
        std::set<types::boundary_id> zero_velocity_boundary_indicators;
        std::set<types::boundary_id> tangential_velocity_boundary_indicators;
        /**
         * map from boundary id to a pair "components", "velocity boundary
         * type", where components is of the format "[x][y][z]" and the
         * velocity type is mapped to one of the plugins of velocity boundary
         * conditions (e.g. "function")
         */
        std::map<types::boundary_id, std::pair<std::string,std::string> > prescribed_velocity_boundary_indicators;
        /**
         * Selection of operations to perform to remove nullspace from
         * velocity field.
         */
        typename NullspaceRemoval::Kind nullspace_removal;
        /**
         * @}
         */

        /**
         * @name Parameters that have to do with mesh refinement
         * @{
         */
        unsigned int                   initial_global_refinement;
        unsigned int                   initial_adaptive_refinement;
        double                         refinement_fraction;
        double                         coarsening_fraction;
        unsigned int                   min_grid_level;
        std::vector<double>            additional_refinement_times;
        unsigned int                   adaptive_refinement_interval;
        bool                           run_postprocessors_on_initial_refinement;
        /**
         * @}
         */

        /**
         * @name Parameters that have to do with the stabilization of
         * transport equations
         * @{
         */
        unsigned int                   stabilization_alpha;
        double                         stabilization_c_R;
        double                         stabilization_beta;
        /**
         * @}
         */

        /**
         * @name Parameters that have to do with checkpointing
         * @{
         */
        int                            checkpoint_time_secs;
        int                            checkpoint_steps;
        /**
         * @}
         */

        /**
         * @name Parameters that have to do with spatial discretizations
         * @{
         */
        unsigned int                   stokes_velocity_degree;
        bool                           use_locally_conservative_discretization;
        unsigned int                   temperature_degree;
        unsigned int                   composition_degree;
        unsigned int                   porosity_degree;
        std::string                    pressure_normalization;
        /**
         * @}
         */

        /**
         * @name Parameters that have to do with compositional fields
         * @{
         */
        unsigned int                   n_compositional_fields;
        std::vector<unsigned int>      normalized_fields;
        /**
         * @}
         */
      };

      /**
       * Constructor.
       *
       * @param mpi_communicator The MPI communicator on which this class is
       * to work. The class creates a clone of the actual communicator to make
       * its communications private from the rest of the world.
       *
       * @param prm The run-time parameter object from which this class
       * obtains its settings.
       *
       * This function is implemented in
       * <code>source/simulator/core.cc</code>.
       */
      Simulator (const MPI_Comm mpi_communicator,
                 ParameterHandler &prm);

      /**
       * Destructor. Destroy what needs to be destroyed after waiting for all
       * threads that may still be doing something in the background.
       */
      ~Simulator ();

      /**
       * Declare the run-time parameters this class takes, and call the
       * respective <code>declare_parameters</code> functions of the
       * namespaces that describe geometries, material models, etc.
       *
       * @param prm The object in which the run-time parameters are to be
       * declared.
       *
       * This function is implemented in
       * <code>source/simulator/parameters.cc</code>.
       */
      static
      void declare_parameters (ParameterHandler &prm);

      /**
       * The function that runs the overall algorithm. It contains the loop
       * over all time steps as well as the logic of what to do when before
       * the loop starts and within the time loop.
       *
       * This function is implemented in
       * <code>source/simulator/core.cc</code>.
       */
      void run ();

    private:

      /**
<<<<<<< HEAD
       * A structure that is used as an argument to functions that can
       * work on the temperature, the compositional variables and the
       * porosity and that need to be told which one of the three,
       * as well as on which of the compositional variables.
=======
       * A structure that is used as an argument to functions that can work on
       * both the temperature and the compositional variables and that need to
       * be told which one of the two, as well as on which of the
       * compositional variables.
>>>>>>> c49030f5
       */
      struct AdvectionField
      {
        /**
         * An enum indicating whether the identified variable is the
         * temperature or one of the compositional fields.
         */
        enum FieldType { temperature_field, compositional_field, porosity_field };

        /**
         * A variable indicating whether the identified variable is the
         * temperature or one of the compositional fields.
         */
        const FieldType    field_type;

        /**
         * A variable identifying which of the compositional fields is
         * selected. This variable is meaningless if the temperature is
         * selected.
         */
        const unsigned int compositional_variable;

        /**
         * Constructor.
         * @param field_type Determines whether this variable should select
         * the temperature field or a compositional field.
         * @param compositional_variable The number of the compositional field
         * if the first argument in fact chooses a compositional variable.
         * Meaningless if the first argument equals temperature.
         *
         * This function is implemented in
         * <code>source/simulator/helper_functions.cc</code>.
         */
        AdvectionField (const FieldType field_type,
                        const unsigned int compositional_variable = numbers::invalid_unsigned_int);

        /**
         * A static function that creates an object identifying the
         * temperature.
         *
         * This function is implemented in
         * <code>source/simulator/helper_functions.cc</code>.
         */
        static
        AdvectionField temperature ();

        /**
         * A static function that creates an object identifying given
         * compositional field.
         *
         * This function is implemented in
         * <code>source/simulator/helper_functions.cc</code>.
         */
        static
        AdvectionField composition (const unsigned int compositional_variable);

        /**
         * A static function that creates an object identifying the temperature.
         *
         * This function is implemented in
         * <code>source/simulator/helper_functions.cc</code>.
         */
        static
        AdvectionField porosity ();

        /**
         * Return whether this object refers to the temperature field.
         */
        bool
        is_temperature () const;

        /**
<<<<<<< HEAD
         * Return whether this object refers to the porosity field.
         */
        bool
        is_porosity () const;

        /**
         * Look up the block index for this temperature or compositional field i.
=======
         * Look up the block index for this temperature or compositional field
>>>>>>> c49030f5
         * See Introspection::block_indices for more information.
         */
        unsigned int block_index(const Introspection<dim> &introspection) const;

        /**
         * Look up the base element within the larger composite finite element we used
         * for everything, for this temperature or compositional field
         * See Introspection::base_elements for more information.
         */
        unsigned int base_element(const Introspection<dim> &introspection) const;
      };

      /**
       * @name Top-level functions in the overall flow of the numerical
       * algorithm
       * @{
       */

      /**
       * The function that sets up the DoFHandler objects, It also sets up the
       * various partitioners and computes those constraints on the Stokes
       * variable and temperature that are the same between all time steps.
       *
       * This function is implemented in
       * <code>source/simulator/core.cc</code>.
       */
      void setup_dofs ();

      /**
       * This function initializes the variables of the introspection object.
       * It is called by setup_dofs() right after distributing degrees of
       * freedom since this is when all of the information is available.
       *
       * This function is implemented in
       * <code>source/simulator/core.cc</code>.
       */
      void setup_introspection ();

      /**
       * A function that is responsible for initializing the
       * temperature/compositional field before the first time step. The
       * temperature field then serves as the temperature from which the
       * velocity is computed during the first time step, and is subsequently
       * overwritten by the temperature field one gets by advancing by one
       * time step.
       *
       * This function is implemented in
       * <code>source/simulator/initial_conditions.cc</code>.
       */
      void set_initial_temperature_and_compositional_fields ();

      /**
       * A function that initializes the pressure variable before the first
       * time step. It does so by either interpolating (for continuous
       * pressure finite elements) or projecting (for discontinuous elements)
       * the adiabatic pressure computed from the material model.
       *
       * Note that the pressure so set is overwritten by the pressure in fact
       * computed during the first time step. We need this function, however,
       * so that the evaluation of pressure-dependent coefficients (e.g.
       * pressure dependent densities or thermal coefficients) during the
       * first time step has some useful pressure to start with.
       *
       * This function is implemented in
       * <code>source/simulator/initial_conditions.cc</code>.
       */
      void compute_initial_pressure_field ();

      /**
       * Do some housekeeping at the beginning of each time step. This
       * includes generating some screen output, adding some information to
       * the statistics file, and interpolating time-dependent boundary
       * conditions specific to this particular time step (the time
       * independent boundary conditions, for example for hanging nodes or for
       * tangential flow, are computed only once per mesh in setup_dofs()).
       *
       * This function is implemented in
       * <code>source/simulator/core.cc</code>.
       */
      void start_timestep ();

      /**
       * Do the various steps necessary to assemble and solve the things
       * necessary in each time step.
       *
       * This function is implemented in
       * <code>source/simulator/core.cc</code>.
       */
      void solve_timestep ();

      /**
       * Initiate the assembly of the Stokes preconditioner matrix via
       * assemble_stokes_preconditoner(), then set up the data structures to
       * actually build a preconditioner from this matrix.
       *
       * This function is implemented in
       * <code>source/simulator/assembly.cc</code>.
       */
      void build_stokes_preconditioner ();

      /**
       * Initialize the preconditioner for the advection equation of field
       * index.
       *
       * This function is implemented in
       * <code>source/simulator/assembly.cc</code>.
       */
      void build_advection_preconditioner (const AdvectionField &advection_field,
                                           std_cxx1x::shared_ptr<aspect::LinearAlgebra::PreconditionILU> &preconditioner);

      /**
       * Initiate the assembly of the Stokes matrix and right hand side.
       *
       * This function is implemented in
       * <code>source/simulator/assembly.cc</code>.
       */
      void assemble_stokes_system ();

      /**
       * Initiate the assembly of one advection matrix and right hand side and
       * build a preconditioner for the matrix.
       *
       * This function is implemented in
       * <code>source/simulator/assembly.cc</code>.
       */
      void assemble_advection_system (const AdvectionField &advection_field);

      /**
       * Solve one block of the the temperature/composition linear system.
       * Return the initial nonlinear residual, i.e., if the linear system to
       * be solved is $Ax=b$, then return $\|Ax_0-b\|$ where $x_0$ is the
       * initial guess for the solution variable and is taken from the
       * current_linearization_point member variable.
       *
       * This function is implemented in
       * <code>source/simulator/solver.cc</code>.
       */
      double solve_advection (const AdvectionField &advection_field);

      /**
       * Solve the Stokes linear system. Return the initial nonlinear
       * residual, i.e., if the linear system to be solved is $Ax=b$, then
       * return $\|Ax_0-b\|$ where $x_0$ is the initial guess for the solution
       * variable and is taken from the current_linearization_point member
       * variable. For the purpose of this function, this residual is computed
       * only the velocity and pressure equations (i.e., for the 2x2 block
       * system involving the velocity and pressure variables).
       *
       * This function is implemented in
       * <code>source/simulator/solver.cc</code>.
       */
      double solve_stokes ();

      /**
       * This function is called at the end of every time step. It runs all
       * the postprocessors that have been listed in the input parameter file
       * (see the manual) in turn. In particular, this usually includes
       * generating graphical output every few time steps.
       *
       * The function also updates the statistics output file at the end of
       * each time step.
       *
       * This function is implemented in
       * <code>source/simulator/core.cc</code>.
       */
      void postprocess ();

      /**
       * Refine the mesh according to error indicators calculated by
       * compute_refinement_criterion(), set up all necessary data structures
       * on this new mesh, and interpolate the old solutions onto the new
       * mesh.
       *
       * This function is implemented in
       * <code>source/simulator/core.cc</code>.
       */
      void refine_mesh (const unsigned int max_grid_level);

      /**
       * @}
       */

      /**
       * @name Functions used in saving the state of the program and
       * restarting from a saved state
       * @{
       */
      /**
       * Save the state of this program to a set of files in the output
       * directory. In reality, however, only some variables are stored (in
       * particular the mesh, the solution vectors, etc) whereas others can
       * either be re-generated (matrices, DoFHandler objects, etc) or are
       * read from the input parameter file. See the manual for more
       * information.
       *
       * This function is implemented in
       * <code>source/simulator/checkpoint_restart.cc</code>.
       */
      void create_snapshot();

      /**
       * Restore the state of this program from a set of files in the output
       * directory. In reality, however, only some variables are stored (in
       * particular the mesh, the solution vectors, etc) whereas others can
       * either be re-generated (matrices, DoFHandler objects, etc) or are
       * read from the input parameter file. See the manual for more
       * information. This function only restores those variables that can
       * neither be re-generated from other information nor are read from the
       * input parameter file.
       *
       * This function is implemented in
       * <code>source/simulator/checkpoint_restart.cc</code>.
       */
      void resume_from_snapshot();

      /**
       * Save a number of variables using BOOST serialization mechanism.
       *
       * This function is implemented in
       * <code>source/simulator/checkpoint_restart.cc</code>.
       */
      template <class Archive>
      void serialize (Archive &ar, const unsigned int version);
      /**
       * @}
       */

      /**
       * @name Functions used in setting up linear systems
       * @{
       */
      /**
       * Set up the size and structure of the matrix used to store the
       * elements of the linear system.
       *
       * This function is implemented in
       * <code>source/simulator/core.cc</code>.
       */
      void setup_system_matrix (const std::vector<IndexSet> &system_partitioning);

      /**
       * Set up the size and structure of the matrix used to store the
       * elements of the matrix that is used to build the preconditioner for
       * the system.
       *
       * This function is implemented in
       * <code>source/simulator/core.cc</code>.
       */
      void setup_system_preconditioner (const std::vector<IndexSet> &system_partitioning);

      /**
       * @}
       */

      /**
       * @name Functions used in the assembly of linear systems
       * @{
       */
      /**
       * Initiate the assembly of the preconditioner for the Stokes system.
       *
       * This function is implemented in
       * <code>source/simulator/assembly.cc</code>.
       */
      void assemble_stokes_preconditioner ();

      /**
       * Compute the integrals for the preconditioner for the Stokes system on
       * a single cell.
       *
       * This function is implemented in
       * <code>source/simulator/assembly.cc</code>.
       */
      void
      local_assemble_stokes_preconditioner (const typename DoFHandler<dim>::active_cell_iterator &cell,
                                            internal::Assembly::Scratch::StokesPreconditioner<dim> &scratch,
                                            internal::Assembly::CopyData::StokesPreconditioner<dim> &data);

      /**
       * Copy the contribution to the preconditioner for the Stokes system
       * from a single cell into the global matrix that stores these elements.
       *
       * This function is implemented in
       * <code>source/simulator/assembly.cc</code>.
       */
      void
      copy_local_to_global_stokes_preconditioner (const internal::Assembly::CopyData::StokesPreconditioner<dim> &data);

      /**
       * Compute the integrals for the Stokes matrix and right hand side on a
       * single cell.
       *
       * This function is implemented in
       * <code>source/simulator/assembly.cc</code>.
       */
      void
      local_assemble_stokes_system (const typename DoFHandler<dim>::active_cell_iterator &cell,
                                    internal::Assembly::Scratch::StokesSystem<dim>  &scratch,
                                    internal::Assembly::CopyData::StokesSystem<dim> &data);

      /**
       * Copy the contribution to the Stokes system from a single cell into
       * the global matrix that stores these elements.
       *
       * This function is implemented in
       * <code>source/simulator/assembly.cc</code>.
       */
      void
      copy_local_to_global_stokes_system (const internal::Assembly::CopyData::StokesSystem<dim> &data);

      /**
       * Compute the integrals for one advection matrix and right hand side on
       * a single cell.
       *
       * This function is implemented in
       * <code>source/simulator/assembly.cc</code>.
       */
      void
      local_assemble_advection_system (const AdvectionField &advection_field,
                                       const std::pair<double,double> global_field_range,
                                       const double                   global_max_velocity,
                                       const double                   global_entropy_variation,
                                       const typename DoFHandler<dim>::active_cell_iterator &cell,
                                       internal::Assembly::Scratch::AdvectionSystem<dim>  &scratch,
                                       internal::Assembly::CopyData::AdvectionSystem<dim> &data);

      /**
       * Compute the heating term for the advection system index. Currently
       * the heating term is 0 for compositional fields, but this can be
       * changed in the future to allow for interactions between compositional
       * fields.
       *
       * This function is implemented in
       * <code>source/simulator/assembly.cc</code>.
       */
      double compute_heating_term(const internal::Assembly::Scratch::AdvectionSystem<dim>  &scratch,
                                  typename MaterialModel::Interface<dim>::MaterialModelInputs &material_model_inputs,
                                  typename MaterialModel::Interface<dim>::MaterialModelOutputs &material_model_outputs,
                                  const AdvectionField &advection_field,
                                  const unsigned int q) const;


      /**
       * Copy the contribution to the advection system from a single cell into
       * the global matrix that stores these elements.
       *
       * This function is implemented in
       * <code>source/simulator/assembly.cc</code>.
       */
      void
      copy_local_to_global_advection_system (const internal::Assembly::CopyData::AdvectionSystem<dim> &data);

      /**
       * @}
       */

      /**
       * @name Helper functions
       * @{
       */
      /**
       * This routine adjusts the second block of the right hand side of a
       * Stokes system  (containing the term that comes from compressibility,
       * so that the system becomes compatible: $0=\int div u = \int g$. The
       * vector to adjust is given as the argument of this function. This
       * function makes use of the helper vector
       * pressure_shape_function_integrals that contains $h_i=(q_i,1)$ with
       * the pressure functions $q_i$ and we adjust the right hand side $g$ by
       * $h_i \int g / |\Omega|$.
       *
       * The purpose of this function is described in the second paper on the
       * numerical methods in Aspect.
       *
       * This function is implemented in
       * <code>source/simulator/helper_functions.cc</code>.
       */
      void make_pressure_rhs_compatible(LinearAlgebra::BlockVector &vector);

      /**
       * Fills a vector with the artificial viscosity for the temperature on
       * each local cell
       */
      void get_artificial_viscosity (Vector<float> &viscosity_per_cell) const;

      /**
       * Internal routine to compute the depth average of a certain quantitiy.
       * The functor @p fctr should implement: 1. bool
       * need_material_properties() 2. void setup(unsigned int q_points) 3.
       * double operator()(const MaterialModelInputs & in, const
       * MaterialModelOutputs & out, FEValues<dim> & fe_values, const
       * LinearAlgebra::BlockVector &solution, std::vector<double> & output)
       *
       * @param values The output vector of depth averaged values. The
       * function takes the pre-existing size of this vector as the number of
       * depth slices.
       */
      template<class FUNCTOR>
      void compute_depth_average(std::vector<double> &values,
                                 FUNCTOR &fctr) const;

      /**
       * Compute a depth average of the current temperature/composition. The
       * function fills a vector that contains average
       * temperatures/compositions over slices of the domain of same depth.
       * The function resizes the output vector to match the number of depth
       * slices.
       *
       * This function is implemented in
       * <code>source/simulator/helper_functions.cc</code>.
       *
       * @param values The output vector of depth averaged values. The
       * function takes the pre-existing size of this vector as the number of
       * depth slices.
       */
      void compute_depth_average_field(const AdvectionField &advection_field,
                                       std::vector<double> &values) const;

      /**
       * Compute a depth average of the current temperature. The function
       * fills a vector that contains average temperatures over slices of the
       * domain of same depth. The function resizes the output vector to match
       * the number of depth slices.
       *
       * This function is implemented in
       * <code>source/simulator/helper_functions.cc</code>.
       *
       * @param values The output vector of depth averaged values. The
       * function takes the pre-existing size of this vector as the number of
       * depth slices.
       */
      void compute_depth_average_viscosity(std::vector<double> &values) const;

      /**
       * Compute a depth average of the current velocity magnitude.
       *
       * This function is implemented in
       * <code>source/simulator/helper_functions.cc</code>.
       *
       * @param values The output vector of depth averaged values. The
       * function takes the pre-existing size of this vector as the number of
       * depth slices.
       */
      void compute_depth_average_velocity_magnitude(std::vector<double> &values) const;

      /**
       * Compute a depth average of the current sinking velocity.
       *
       * This function is implemented in
       * <code>source/simulator/helper_functions.cc</code>.
       *
       * @param values The output vector of depth averaged values. The
       * function takes the pre-existing size of this vector as the number of
       * depth slices.
       */
      void compute_depth_average_sinking_velocity(std::vector<double> &values) const;

      /**
       * Compute a depth average of the seismic shear wave speed, Vs
       *
       * This function is implemented in
       * <code>source/simulator/helper_functions.cc</code>.
       *
       * @param values The output vector of depth averaged values. The
       * function takes the pre-existing size of this vector as the number of
       * depth slices.
       */
      void compute_depth_average_Vs(std::vector<double> &values) const;

      /**
       * Compute a depth average of the seismic pressure wave speed, Vp
       *
       * This function is implemented in
       * <code>source/simulator/helper_functions.cc</code>.
       *
       * @param values The output vector of depth averaged values. The
       * function takes the pre-existing size of this vector as the number of
       * depth slices.
       */
      void compute_depth_average_Vp(std::vector<double> &values) const;

      /**
       * Compute the seismic shear wave speed, Vs anomaly per element. we
       * compute the anomaly by computing a smoothed (over 200 km or so)
       * laterally averaged temperature profile and associated seismic
       * velocity that is then subtracted from the seismic velocity at the
       * current pressure temperature conditions
       *
       * @param values The output vector of depth averaged values. The
       * function takes the pre-existing size of this vector as the number of
       * depth slices.
       */
      void compute_Vs_anomaly(Vector<float> &values) const;

      /**
       * Compute the seismic pressure wave speed, Vp anomaly per element. we
       * compute the anomaly by computing a smoothed (over 200 km or so)
       * laterally averaged temperature profile and associated seismic
       * velocity that is then subtracted from the seismic velocity at the
       * current pressure temperature conditions
       *
       * This function is implemented in
       * <code>source/simulator/helper_functions.cc</code>.
       *
       * @param values The output vector of depth averaged values. The
       * function takes the pre-existing size of this vector as the number of
       * depth slices.
       */
      void compute_Vp_anomaly(Vector<float> &values) const;

      /**
       * Adjust the pressure variable (which is only determined up to a
       * constant) by adding a constant to it in such a way that the pressure
       * on the surface has a known average value. Whether a face is part of
       * the surface is determined by asking whether its depth of its midpoint
       * (as determined by the geometry model) is less than
       * 1/3*1/sqrt(dim-1)*diameter of the face. For reasonably curved
       * boundaries, this rules out side faces that are perpendicular ot the
       * surface boundary but includes those faces that are along the boundary
       * even if the real boundary is curved.
       *
       * This function is implemented in
       * <code>source/simulator/helper_functions.cc</code>.
       */
      void normalize_pressure(LinearAlgebra::BlockVector &vector);

      /**
       * Invert the action of the function above.
       *
       * This function is implemented in
       * <code>source/simulator/helper_functions.cc</code>.
       */
      void denormalize_pressure(LinearAlgebra::BlockVector &vector);


      /**
       * Interpolate the given function onto the velocity FE space and write
       * it into the given vector.
       *
       * This function is implemented in
       * <code>source/simulator/helper_functions.cc</code>.
       */
      void interpolate_onto_velocity_system(const TensorFunction<1,dim> &func,
                                            LinearAlgebra::Vector &vec);

      /**
       * Set up data structures for null space removal. Called after every
       * mesh refinement.
       *
       * This function is implemented in
       * <code>source/simulator/nullspace.cc</code>.
       */
      void setup_nullspace_removal();

      /**
       * Eliminate the nullspace of the velocity in the given vector. Both
       * vectors are expected to contain the up to date data.
       *
       * @param relevant_dst locally relevant vector for the whole FE, will be
       * filled at the end.
       * @param tmp_distributed_stokes only contains velocity and pressure.
       *
       * This function is implemented in
       * <code>source/simulator/nullspace.cc</code>.
       */
      void remove_nullspace(LinearAlgebra::BlockVector &relevant_dst,
                            LinearAlgebra::BlockVector &tmp_distributed_stokes);

      /**
       * Remove the angular momentum of the given vector
       */
      void remove_net_angular_momentum( LinearAlgebra::BlockVector &relevant_dst, LinearAlgebra::BlockVector &tmp_distributed_stokes);

      /**
       * Remove the linear momentum of the given vector
       */
      void remove_net_linear_momentum( LinearAlgebra::BlockVector &relevant_dst, LinearAlgebra::BlockVector &tmp_distributed_stokes);

      /**
       * Compute the maximal velocity throughout the domain. This is needed to
       * compute the size of the time step.
       *
       * This function is implemented in
       * <code>source/simulator/helper_functions.cc</code>.
       */
      double get_maximal_velocity (const LinearAlgebra::BlockVector &solution) const;

      /**
       * Compute the variation (i.e., the difference between maximal and
       * minimal value) of the entropy $(T-\bar T)^2$ where $\bar T$ is the
       * average temperature throughout the domain given as argument to this
       * function.
       *
       * This function is used in computing the artificial diffusion
       * stabilization term.
       *
       * This function is implemented in
       * <code>source/simulator/assembly.cc</code>.
       */
      double get_entropy_variation (const double average_value,
                                    const AdvectionField &advection_field) const;

      /**
       * Compute the minimal and maximal temperature througout the domain from
       * a solution vector extrapolated from the previous time steps. This is
       * needed to compute the artificial diffusion stabilization terms.
       *
       * This function is implemented in
       * <code>source/simulator/helper_functions.cc</code>.
       */
      std::pair<double,double>
      get_extrapolated_advection_field_range (const AdvectionField &advection_field) const;

      /**
       * Compute the size of the next time step from the mesh size and the
       * velocity on each cell. The computed time step has to satisfy the CFL
       * number chosen in the input parameter file on each cell of the mesh.
       * If specified in the parameter file, the time step will be the minimum
       * of the convection *and* conduction time steps. Also returns whether
       * the timestep is dominated by convection (true) or conduction (false).
       *
       * This function is implemented in
       * <code>source/simulator/helper_functions.cc</code>.
       */
      std::pair<double,bool> compute_time_step () const;

      /**
       * Compute the artificial diffusion coefficient value on a cell given
       * the values and gradients of the solution passed as arguments.
       *
       * This function is implemented in
       * <code>source/simulator/assembly.cc</code>.
       */
      double
      compute_viscosity(internal::Assembly::Scratch::AdvectionSystem<dim> &scratch,
                        const double                        global_u_infty,
                        const double                        global_T_variation,
                        const double                        average_temperature,
                        const double                        global_entropy_variation,
                        const double                        cell_diameter,
                        const AdvectionField     &advection_field) const;

      /**
       * Compute the residual of one advection equation to be used for the
       * artificial diffusion coefficient value on a cell given the values and
       * gradients of the solution passed as arguments.
       *
       * This function is implemented in
       * <code>source/simulator/assembly.cc</code>.
       */
      void
      compute_advection_system_residual(internal::Assembly::Scratch::AdvectionSystem<dim> &scratch,
                                        const double                        average_field,
                                        const AdvectionField     &advection_field,
                                        double                             &max_residual,
                                        double                             &max_velocity,
                                        double                             &max_density,
                                        double                             &max_specific_heat) const;

      /**
       * Extract the values of temperature, pressure, composition and optional
       * strain rate for the current linearization point. These values are
       * stored as input arguments for the material model. The compositional
       * fields are extracted with the individual compositional fields as
       * outer vectors and the values at each quadrature point as inner
       * vectors, but the material model needs it the other way round. Hence,
       * this vector of vectors is transposed.
       *
       * @param[in] input_solution A solution vector (or linear combination of
       * such vectors) with as many entries as there are degrees of freedom in
       * the mesh. It will be evaluated on the cell with which the FEValues
       * object was last re-initialized.
       * @param[in] input_finite_element_values The FEValues object that
       * describes the finite element space in use and that is used to
       * evaluate the solution values at the quadrature points of the current
       * cell.
       * @param[in] compute_strainrate A flag determining whether the strain
       * rate should be computed or not in the output structure.
       * @param[out] material_model_inputs The output structure that contains
       * the solution values evaluated at the quadrature points.
       *
       * This function is implemented in
       * <code>source/simulator/assembly.cc</code>.
       */
      void
      compute_material_model_input_values (const LinearAlgebra::BlockVector                    &input_solution,
                                           const FEValues<dim,dim>                                     &input_finite_element_values,
                                           const bool                                                   compute_strainrate,
                                           typename MaterialModel::Interface<dim>::MaterialModelInputs &material_model_inputs) const;


      /**
       * Return whether the Stokes matrix depends on the values of the
       * solution at the previous time step. This is the case is the
       * coefficients that appear in the matrix (i.e., the viscosity and, in
       * the case of a compressible model, the density) depend on the
       * solution.
       *
       * This function exists to ensure that the Stokes matrix is rebuilt in
       * time steps where it may have changed, while we want to save the
       * effort of rebuilding it whenever we don't need to.
       *
       * This function is implemented in
       * <code>source/simulator/helper_functions.cc</code>.
       */
      bool
      stokes_matrix_depends_on_solution () const;

      /**
       * Generate and output some statistics like timing information and
       * memory consumption. Whether this function does anything or not is
       * controlled through the variable aspect::output_parallel_statistics.
       *
       * This function is implemented in
       * <code>source/simulator/helper_functions.cc</code>.
       */
      void output_program_stats();

      /**
       * This function is called at the end of each time step and writes the
       * statistics object that contains data like the current time, the
       * number of linear solver iterations, and whatever the postprocessors
       * have generated, to disk.
       *
       * This function is implemented in
       * <code>source/simulator/helper_functions.cc</code>.
       */
      void output_statistics();
      /**
       * @}
       */

      /**
       * @name Variables that have to do with input, output, parallel
       * communication and interfacing with other parts of the program.
       * @{
       */
      Parameters                          parameters;
      Introspection<dim>                  introspection;

      MPI_Comm                            mpi_communicator;

      ConditionalOStream                  pcout;

      /**
       * An object that stores a bunch of statistics such as the number of
       * linear solver iterations, the time corresponding to each time step,
       * etc, as well as whatever the various postprocessors want to put into
       * it.
       *
       * This variable is written to disk after every time step, by the
       * Simulator::output_statistics() function.
       */
      TableHandler                        statistics;

      Postprocess::Manager<dim>           postprocess_manager;
      TimerOutput                         computing_timer;

      /**
       * In output_statistics(), where we output the statistics object above,
       * we do the actual writing on a separate thread. This variable is the
       * handle we get for this thread so that we can wait for it to finish,
       * either if we want to write the statistics object for the next thread,
       * or if we want to terminate altogether.
       */
      Threads::Thread<>                   output_statistics_thread;
      /**
       * @}
       */

      /**
       * @name Variables that describe the physical setup of the problem
       * @{
       */
      const std::auto_ptr<GeometryModel::Interface<dim> >            geometry_model;
      const std::auto_ptr<MaterialModel::Interface<dim> >            material_model;
      const std::auto_ptr<GravityModel::Interface<dim> >             gravity_model;
      const std::auto_ptr<BoundaryTemperature::Interface<dim> >      boundary_temperature;
      const std::auto_ptr<BoundaryComposition::Interface<dim> >      boundary_composition;
      std::auto_ptr<CompositionalInitialConditions::Interface<dim> > compositional_initial_conditions;
      std::auto_ptr<PorosityInitialConditions::Interface<dim> >      porosity_initial_conditions;
      std::auto_ptr<const AdiabaticConditions<dim> >                 adiabatic_conditions;
      std::auto_ptr<InitialConditions::Interface<dim> >              initial_conditions;
      std::map<types::boundary_id,std_cxx1x::shared_ptr<VelocityBoundaryConditions::Interface<dim> > > velocity_boundary_conditions;
      /**
       * @}
       */
      /**
       * @name Variables that describe the time discretization
       * @{
       */
      double                                                    time;
      double                                                    time_step;
      double                                                    old_time_step;
      unsigned int                                              timestep_number;
      /**
       * @}
       */

      /**
       * @name Variables related to simulation termination
       * @{
       */
      TerminationCriteria::Manager<dim>                         termination_manager;
      /**
       * @}
       */

      /**
       * @name Variables that describe the spatial discretization
       * @{
       */
      parallel::distributed::Triangulation<dim>                 triangulation;
      double                                                    global_Omega_diameter;
      double                                                    global_volume;

      MeshRefinement::Manager<dim>                              mesh_refinement_manager;

      const MappingQ<dim>                                       mapping;

      const FESystem<dim>                                       finite_element;

      DoFHandler<dim>                                           dof_handler;

      ConstraintMatrix                                          constraints;
      ConstraintMatrix                                          current_constraints;

      /**
       * The latest correction computed by normalize_pressure(). We store this
       * so we can undo the correction in denormalize_pressure().
       */
      double                                                    pressure_adjustment;

      /**
       * Scaling factor for the pressure as explained in the
       * Kronbichler/Heister/Bangerth paper to ensure that the linear system
       * that results from the Stokes equations is well conditioned.
       */
      double                                                    pressure_scaling;

      /**
       * A variable that determines whether we need to do the correction of
       * the Stokes right hand side vector to ensure that the average
       * divergence is zero. This is necessary for compressible models, but
       * only if there are no in/outflow boundaries.
       */
      bool                           do_pressure_rhs_compatibility_modification;

      /**
       * @}
       */


      /**
       * @name Variables that describe the linear systems and solution vectors
       * @{
       */
      LinearAlgebra::BlockSparseMatrix                          system_matrix;
      LinearAlgebra::BlockSparseMatrix                          system_preconditioner_matrix;

      LinearAlgebra::BlockVector                                solution;
      LinearAlgebra::BlockVector                                old_solution;
      LinearAlgebra::BlockVector                                old_old_solution;
      LinearAlgebra::BlockVector                                system_rhs;

      LinearAlgebra::BlockVector                                current_linearization_point;

      // only used if is_compressible()
      LinearAlgebra::BlockVector                                pressure_shape_function_integrals;



      std_cxx1x::shared_ptr<LinearAlgebra::PreconditionAMG>     Amg_preconditioner;
      std_cxx1x::shared_ptr<LinearAlgebra::PreconditionILU>     Mp_preconditioner;
      std_cxx1x::shared_ptr<LinearAlgebra::PreconditionILU>     T_preconditioner;
//TODO: use n_compositional_field separate preconditioners
      std_cxx1x::shared_ptr<LinearAlgebra::PreconditionILU>     C_preconditioner;
      std_cxx1x::shared_ptr<LinearAlgebra::PreconditionILU>     Phi_preconditioner;

      bool                                                      rebuild_stokes_matrix;
      bool                                                      rebuild_stokes_preconditioner;

      std::vector<LinearAlgebra::Vector> net_rotations_translations;
      /**
       * @}
       */

      friend class boost::serialization::access;
      friend class SimulatorAccess<dim>;
  };
}


#endif<|MERGE_RESOLUTION|>--- conflicted
+++ resolved
@@ -335,17 +335,10 @@
     private:
 
       /**
-<<<<<<< HEAD
-       * A structure that is used as an argument to functions that can
-       * work on the temperature, the compositional variables and the
-       * porosity and that need to be told which one of the three,
-       * as well as on which of the compositional variables.
-=======
        * A structure that is used as an argument to functions that can work on
        * both the temperature and the compositional variables and that need to
        * be told which one of the two, as well as on which of the
        * compositional variables.
->>>>>>> c49030f5
        */
       struct AdvectionField
       {
@@ -418,7 +411,6 @@
         is_temperature () const;
 
         /**
-<<<<<<< HEAD
          * Return whether this object refers to the porosity field.
          */
         bool
@@ -426,9 +418,6 @@
 
         /**
          * Look up the block index for this temperature or compositional field i.
-=======
-         * Look up the block index for this temperature or compositional field
->>>>>>> c49030f5
          * See Introspection::block_indices for more information.
          */
         unsigned int block_index(const Introspection<dim> &introspection) const;
