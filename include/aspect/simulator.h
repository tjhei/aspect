--- conflicted
+++ resolved
@@ -53,11 +53,8 @@
 #include <aspect/compositional_initial_conditions/interface.h>
 #include <aspect/prescribed_stokes_solution/interface.h>
 #include <aspect/velocity_boundary_conditions/interface.h>
-<<<<<<< HEAD
 #include <aspect/fluid_pressure_boundary_conditions/interface.h>
-=======
 #include <aspect/traction_boundary_conditions/interface.h>
->>>>>>> c65d7736
 #include <aspect/mesh_refinement/interface.h>
 #include <aspect/termination_criteria/interface.h>
 #include <aspect/postprocess/interface.h>
@@ -614,21 +611,6 @@
                                        internal::Assembly::Scratch::AdvectionSystem<dim>  &scratch,
                                        internal::Assembly::CopyData::AdvectionSystem<dim> &data);
 
-<<<<<<< HEAD
-      /**
-       * Compute the heating term for the advection system index. Currently
-       * the heating term is 0 for compositional fields, but this can be
-       * changed in the future to allow for interactions between compositional
-       * fields.
-       *
-       * This function is implemented in
-       * <code>source/simulator/assembly.cc</code>.
-       */
-      double compute_heating_term(const internal::Assembly::Scratch::AdvectionSystem<dim>  &scratch,
-                                  typename MaterialModel::Interface<dim>::MaterialModelInputs &material_model_inputs,
-                                  typename MaterialModel::Interface<dim>::MaterialModelOutputs &material_model_outputs,
-                                  const AdvectionField &advection_field,
-                                  const unsigned int q_point) const;
 
 
       /**
@@ -659,9 +641,6 @@
                                         typename MaterialModel::MeltInterface<dim>::MaterialModelInputs &material_model_inputs,
                                         typename MaterialModel::MeltInterface<dim>::MaterialModelOutputs &material_model_outputs,
                                         const unsigned int q_point) const;
-
-=======
->>>>>>> c65d7736
 
       /**
        * Copy the contribution to the advection system from a single cell into
@@ -700,19 +679,11 @@
       void make_pressure_rhs_compatible(LinearAlgebra::BlockVector &vector);
 
       /**
-<<<<<<< HEAD
-       * Fills a vector with the artificial viscosity for the temperature
-       * or composition on each local cell.
-       * @param viscosity_per_cell Output vector
-       * @param advection_field Determines whether this variable should select
-       *   the temperature field or a compositional field.
-=======
        * Fills a vector with the artificial viscosity for the temperature or
        * composition on each local cell.
        * @param viscosity_per_cell Output vector
        * @param advection_field Determines whether this variable should select
        * the temperature field or a compositional field.
->>>>>>> c65d7736
        */
       void get_artificial_viscosity (Vector<float> &viscosity_per_cell,
                                      const AdvectionField &advection_field) const;
@@ -1081,12 +1052,8 @@
       template <class fevalues>
       void
       compute_material_model_input_values (const LinearAlgebra::BlockVector                            &input_solution,
-<<<<<<< HEAD
                                            const fevalues                                      &input_finite_element_values,
-=======
-                                           const FEValues<dim,dim>                                     &input_finite_element_values,
                                            const typename DoFHandler<dim>::active_cell_iterator        &cell,
->>>>>>> c65d7736
                                            const bool                                                   compute_strainrate,
                                            MaterialModel::MaterialModelInputs<dim> &material_model_inputs) const;
 
@@ -1130,7 +1097,6 @@
       void output_statistics();
 
       /**
-<<<<<<< HEAD
        * This routine exchanges the solid and fluid pressure for the fluid
        * and the compaction pressure in the solution vector (or the other
        * way round), depending on if solid_to_fluid_pressure is set to true
@@ -1167,21 +1133,12 @@
       void compute_melt_variables(LinearAlgebra::BlockVector &solution);
 
       /**
-       * This routine computes the initial Stokes residual that is
-       * needed as a convergence criterion in models with the iterated
-       * IMPES solver. We calculate it in the same way as the
-       * tolerance for the linear solver, using the norm of the pressure
-       * RHS for the pressure part and a residual with zero velocity
-       * for the velocity part to get the part of the RHS not balanced
-       * by the static pressure.
-=======
        * This routine computes the initial Stokes residual that is needed as a
        * convergence criterion in models with the iterated IMPES solver. We
        * calculate it in the same way as the tolerance for the linear solver,
        * using the norm of the pressure RHS for the pressure part and a
        * residual with zero velocity for the velocity part to get the part of
        * the RHS not balanced by the static pressure.
->>>>>>> c65d7736
        *
        * This function is implemented in
        * <code>source/simulator/helper_functions.cc</code>.
@@ -1262,12 +1219,9 @@
       const std::auto_ptr<CompositionalInitialConditions::Interface<dim> > compositional_initial_conditions;
       const std::auto_ptr<AdiabaticConditions::Interface<dim> >      adiabatic_conditions;
       std::map<types::boundary_id,std_cxx11::shared_ptr<VelocityBoundaryConditions::Interface<dim> > > velocity_boundary_conditions;
-<<<<<<< HEAD
+      std::map<types::boundary_id,std_cxx11::shared_ptr<TractionBoundaryConditions::Interface<dim> > > traction_boundary_conditions;
       std::auto_ptr<FluidPressureBoundaryConditions::Interface<dim> > fluid_pressure_boundary_conditions;
-=======
-      std::map<types::boundary_id,std_cxx11::shared_ptr<TractionBoundaryConditions::Interface<dim> > > traction_boundary_conditions;
-
->>>>>>> c65d7736
+
       /**
        * @}
        */
