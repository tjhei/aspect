/*
  Copyright (C) 2011, 2012 by the authors of the ASPECT code.

  This file is part of ASPECT.

  ASPECT is free software; you can redistribute it and/or modify
  it under the terms of the GNU General Public License as published by
  the Free Software Foundation; either version 2, or (at your option)
  any later version.

  ASPECT is distributed in the hope that it will be useful,
  but WITHOUT ANY WARRANTY; without even the implied warranty of
  MERCHANTABILITY or FITNESS FOR A PARTICULAR PURPOSE.  See the
  GNU General Public License for more details.

  You should have received a copy of the GNU General Public License
  along with ASPECT; see the file doc/COPYING.  If not see
  <http://www.gnu.org/licenses/>.
*/


#ifndef __aspect__simulator_h
#define __aspect__simulator_h

#include <deal.II/base/timer.h>
#include <deal.II/base/parameter_handler.h>
#include <deal.II/base/conditional_ostream.h>
#include <deal.II/base/symmetric_tensor.h>

#include <deal.II/lac/trilinos_block_vector.h>
#include <deal.II/lac/trilinos_block_sparse_matrix.h>
#include <deal.II/lac/trilinos_precondition.h>

#include <deal.II/distributed/tria.h>

#include <deal.II/dofs/dof_handler.h>

#include <deal.II/fe/fe_system.h>
#include <deal.II/fe/mapping_q.h>
#include <deal.II/base/tensor_function.h>

#include <aspect/global.h>
#include <aspect/simulator_access.h>
#include <aspect/material_model/interface.h>
#include <aspect/material_model/melt_interface.h>
#include <aspect/heating_model/interface.h>
#include <aspect/geometry_model/interface.h>
#include <aspect/gravity_model/interface.h>
#include <aspect/boundary_temperature/interface.h>
#include <aspect/boundary_composition/interface.h>
#include <aspect/initial_conditions/interface.h>
#include <aspect/compositional_initial_conditions/interface.h>
#include <aspect/velocity_boundary_conditions/interface.h>
#include <aspect/mesh_refinement/interface.h>
#include <aspect/termination_criteria/interface.h>
#include <aspect/postprocess/interface.h>
#include <aspect/adiabatic_conditions/interface.h>

#include <boost/iostreams/tee.hpp>
#include <boost/iostreams/stream.hpp>


namespace aspect
{
  using namespace dealii;

  namespace internal
  {
    namespace Assembly
    {
      namespace Scratch
      {
        template <int dim>      struct StokesPreconditioner;
        template <int dim>      struct StokesSystem;
        template <int dim>      struct AdvectionSystem;
      }

      namespace CopyData
      {
        template <int dim>      struct StokesPreconditioner;
        template <int dim>      struct StokesSystem;
        template <int dim>      struct AdvectionSystem;

      }
    }
  }

  /**
   * This is the main class of ASPECT. It implements the overall simulation
   * algorithm using the numerical methods discussed in the papers and manuals
   * that accompany ASPECT.
   *
   * @ingroup Simulator
   */
  template <int dim>
  class Simulator : public Subscriptor
  {
    private:
      /**
       * A structure that contains enum values that identify the nonlinear
       * solver in use.
       */
      struct NonlinearSolver
      {
        enum Kind
        {
          IMPES,
          iterated_IMPES,
          iterated_Stokes,
          Stokes_only
        };
      };

      struct NullspaceRemoval
      {
        enum Kind
        {
          none = 0,
          net_translation_x = 0x1,
          net_translation_y = 0x2,
          net_translation_z = 0x4,
          net_translation   = 0x1+0x2+0x4,
          linear_momentum_x = 0x8,
          linear_momentum_y = 0x10,
          linear_momentum_z = 0x20,
          linear_momentum   = 0x8+0x10+0x20,
          net_rotation      = 0x40,
          angular_momentum  = 0x80
        };
      };

    public:
      /**
       * A structure that holds run-time parameters. These parameters are all
       * declared for the ParameterHandler class in the declare_parameters()
       * member function, and read in the parse_parameters() function.
       *
       * Each of the member variables of this class corresponds to a parameter
       * declared for the ParameterHandler class. Rather than duplicating the
       * documentation of each of these parameters for the member variables
       * here, please refer to the documentation of run-time parameters in the
       * ASPECT manual for more information.
       *
       * @ingroup Simulator
       */
      struct Parameters
      {
        /**
         * Constructor. Fills the values of member functions from the given
         * parameter object.
         *
         * @param prm The parameter object that has previously been filled
         * with content by reading an input file.
         *
         * @param mpi_communicator The MPI communicator we will use for this
         * simulation. We need this when calling parse_parameters() so that we
         * can verify some of the input arguments.
         */
        Parameters (ParameterHandler &prm,
                    MPI_Comm mpi_communicator);

        /**
         * Declare the run-time parameters this class takes, and call the
         * respective <code>declare_parameters</code> functions of the
         * namespaces that describe geometries, material models, etc.
         *
         * @param prm The object in which the run-time parameters are to be
         * declared.
         */
        static
        void declare_parameters (ParameterHandler &prm);

        /**
         * Read run-time parameters from an object that has previously parsed
         * an input file.
         *
         * @param prm The object from which to obtain the run-time parameters.
         *
         * @param mpi_communicator The MPI communicator we will use for this
         * simulation. We need this when calling parse_parameters() so that we
         * can verify some of the input arguments.
         */
        void parse_parameters (ParameterHandler &prm,
                               MPI_Comm mpi_communicator);

        /**
         * @name Global parameters
         * @{
         */
        typedef typename NonlinearSolver::Kind NonlinearSolverKind;

        NonlinearSolverKind            nonlinear_solver;

        double                         nonlinear_tolerance;
        bool                           resume_computation;
        double                         start_time;
        double                         CFL_number;
        double                         maximum_time_step;
        bool                           use_conduction_timestep;
        bool                           convert_to_years;
        std::string                    output_directory;
        double                         surface_pressure;
        double                         adiabatic_surface_temperature;
        unsigned int                   timing_output_frequency;
        bool                           use_direct_stokes_solver;
        double                         linear_stokes_solver_tolerance;
        unsigned int                   max_nonlinear_iterations;
        unsigned int                   n_cheap_stokes_solver_steps;
        double                         temperature_solver_tolerance;
        double                         composition_solver_tolerance;

        /**
         * @}
         */

        /**
         * @name Parameters that have to do with terms in the model
         * @{
         */
        bool                           include_shear_heating;
        bool                           include_adiabatic_heating;
        bool                           include_latent_heat;
        bool                           include_melt_transport;
        double                         radiogenic_heating_rate;
        std::set<types::boundary_id> fixed_temperature_boundary_indicators;
        std::set<types::boundary_id> fixed_composition_boundary_indicators;
        std::set<types::boundary_id> zero_velocity_boundary_indicators;
        std::set<types::boundary_id> tangential_velocity_boundary_indicators;
        /**
         * map from boundary id to a pair "components", "velocity boundary
         * type", where components is of the format "[x][y][z]" and the
         * velocity type is mapped to one of the plugins of velocity boundary
         * conditions (e.g. "function")
         */
        std::map<types::boundary_id, std::pair<std::string,std::string> > prescribed_velocity_boundary_indicators;
        /**
         * Selection of operations to perform to remove nullspace from
         * velocity field.
         */
        typename NullspaceRemoval::Kind nullspace_removal;
        /**
         * @}
         */

        /**
         * @name Parameters that have to do with mesh refinement
         * @{
         */
        unsigned int                   initial_global_refinement;
        unsigned int                   initial_adaptive_refinement;
        double                         refinement_fraction;
        double                         coarsening_fraction;
        unsigned int                   min_grid_level;
        std::vector<double>            additional_refinement_times;
        unsigned int                   adaptive_refinement_interval;
        bool                           run_postprocessors_on_initial_refinement;
        /**
         * @}
         */

        /**
         * @name Parameters that have to do with the stabilization of
         * transport equations
         * @{
         */
        unsigned int                   stabilization_alpha;
        double                         stabilization_c_R;
        double                         stabilization_beta;
        /**
         * @}
         */

        /**
         * @name Parameters that have to do with checkpointing
         * @{
         */
        int                            checkpoint_time_secs;
        int                            checkpoint_steps;
        /**
         * @}
         */

        /**
         * @name Parameters that have to do with spatial discretizations
         * @{
         */
        unsigned int                   stokes_velocity_degree;
        bool                           use_locally_conservative_discretization;
        unsigned int                   temperature_degree;
        unsigned int                   composition_degree;
        std::string                    pressure_normalization;
        /**
         * @}
         */

        /**
         * @name Parameters that have to do with compositional fields
         * @{
         */
        unsigned int                   n_compositional_fields;
        std::vector<std::string>       names_of_compositional_fields;
        std::vector<unsigned int>      normalized_fields;
        /**
         * @}
         */
        /**
         * @name Parameters that have to do with free surface
         * @{
         */
        bool                           free_surface_enabled;
        std::set<types::boundary_id> free_surface_boundary_indicators;
        /**
         * @}
         */

      };

      /**
       * Constructor.
       *
       * @param mpi_communicator The MPI communicator on which this class is
       * to work. The class creates a clone of the actual communicator to make
       * its communications private from the rest of the world.
       *
       * @param prm The run-time parameter object from which this class
       * obtains its settings.
       *
       * This function is implemented in
       * <code>source/simulator/core.cc</code>.
       */
      Simulator (const MPI_Comm mpi_communicator,
                 ParameterHandler &prm);

      /**
       * Destructor. Destroy what needs to be destroyed after waiting for all
       * threads that may still be doing something in the background.
       */
      ~Simulator ();

      /**
       * Declare the run-time parameters this class takes, and call the
       * respective <code>declare_parameters</code> functions of the
       * namespaces that describe geometries, material models, etc.
       *
       * @param prm The object in which the run-time parameters are to be
       * declared.
       *
       * This function is implemented in
       * <code>source/simulator/parameters.cc</code>.
       */
      static
      void declare_parameters (ParameterHandler &prm);

      /**
       * The function that runs the overall algorithm. It contains the loop
       * over all time steps as well as the logic of what to do when before
       * the loop starts and within the time loop.
       *
       * This function is implemented in
       * <code>source/simulator/core.cc</code>.
       */
      void run ();

    private:

      /**
       * A structure that is used as an argument to functions that can work on
       * both the temperature and the compositional variables and that need to
       * be told which one of the two, as well as on which of the
       * compositional variables.
       */
      struct AdvectionField
      {
        /**
         * An enum indicating whether the identified variable is the
         * temperature or one of the compositional fields.
         */
        enum FieldType { temperature_field, compositional_field };

        /**
         * A variable indicating whether the identified variable is the
         * temperature or one of the compositional fields.
         */
        const FieldType    field_type;

        /**
         * A variable identifying which of the compositional fields is
         * selected. This variable is meaningless if the temperature is
         * selected.
         */
        const unsigned int compositional_variable;

        /**
         * Constructor.
         * @param field_type Determines whether this variable should select
         * the temperature field or a compositional field.
         * @param compositional_variable The number of the compositional field
         * if the first argument in fact chooses a compositional variable.
         * Meaningless if the first argument equals temperature.
         *
         * This function is implemented in
         * <code>source/simulator/helper_functions.cc</code>.
         */
        AdvectionField (const FieldType field_type,
                        const unsigned int compositional_variable = numbers::invalid_unsigned_int);

        /**
         * A static function that creates an object identifying the
         * temperature.
         *
         * This function is implemented in
         * <code>source/simulator/helper_functions.cc</code>.
         */
        static
        AdvectionField temperature ();

        /**
         * A static function that creates an object identifying given
         * compositional field.
         *
         * This function is implemented in
         * <code>source/simulator/helper_functions.cc</code>.
         */
        static
        AdvectionField composition (const unsigned int compositional_variable);

        /**
         * Return whether this object refers to the temperature field.
         */
        bool
        is_temperature () const;

        /**
<<<<<<< HEAD
         * Return whether this object refers to the porosity field.
         */
        bool
        is_porosity (const Introspection<dim> &introspection) const;

        /**
         * Look up the component index for this temperature or compositional field.
         * See Introspection::component_indices for more information.
=======
         * Look up the component index for this temperature or compositional
         * field. See Introspection::component_indices for more information.
>>>>>>> 8274b303
         */
        unsigned int component_index(const Introspection<dim> &introspection) const;

        /**
         * Look up the block index for this temperature or compositional
         * field. See Introspection::block_indices for more information.
         */
        unsigned int block_index(const Introspection<dim> &introspection) const;

        /**
         * Look up the base element within the larger composite finite element
         * we used for everything, for this temperature or compositional field
         * See Introspection::base_elements for more information.
         */
        unsigned int base_element(const Introspection<dim> &introspection) const;
      };

      /**
       * @name Top-level functions in the overall flow of the numerical
       * algorithm
       * @{
       */

      /**
       * The function that sets up the DoFHandler objects, It also sets up the
       * various partitioners and computes those constraints on the Stokes
       * variable and temperature that are the same between all time steps.
       *
       * This function is implemented in
       * <code>source/simulator/core.cc</code>.
       */
      void setup_dofs ();

      /**
       * This function initializes the variables of the introspection object.
       * It is called by setup_dofs() right after distributing degrees of
       * freedom since this is when all of the information is available.
       *
       * This function is implemented in
       * <code>source/simulator/core.cc</code>.
       */
      void setup_introspection ();

      /**
       * A function that is responsible for initializing the
       * temperature/compositional field before the first time step. The
       * temperature field then serves as the temperature from which the
       * velocity is computed during the first time step, and is subsequently
       * overwritten by the temperature field one gets by advancing by one
       * time step.
       *
       * This function is implemented in
       * <code>source/simulator/initial_conditions.cc</code>.
       */
      void set_initial_temperature_and_compositional_fields ();

      /**
       * A function that initializes the pressure variable before the first
       * time step. It does so by either interpolating (for continuous
       * pressure finite elements) or projecting (for discontinuous elements)
       * the adiabatic pressure computed from the material model.
       *
       * Note that the pressure so set is overwritten by the pressure in fact
       * computed during the first time step. We need this function, however,
       * so that the evaluation of pressure-dependent coefficients (e.g.
       * pressure dependent densities or thermal coefficients) during the
       * first time step has some useful pressure to start with.
       *
       * This function is implemented in
       * <code>source/simulator/initial_conditions.cc</code>.
       */
      void compute_initial_pressure_field ();

      /**
       * Given the 'constraints' member that contains all constraints that are
       * independent of the time (e.g., hanging node constraints, tangential
       * flow constraints, etc), copy it over to 'current_constraints' and add
       * to the latter all constraints that do depend on time such as
       * temperature or velocity Dirichlet boundary conditions. This function
       * is therefore called at the beginning of every time step in
       * start_timestep(), but also when setting up the initial values.
       *
       * This function is implemented in
       * <code>source/simulator/core.cc</code>.
       */
      void compute_current_constraints ();

      /**
       * Do some housekeeping at the beginning of each time step. This
       * includes generating some screen output, adding some information to
       * the statistics file, and interpolating time-dependent boundary
       * conditions specific to this particular time step (the time
       * independent boundary conditions, for example for hanging nodes or for
       * tangential flow, are computed only once per mesh in setup_dofs()).
       *
       * This function is implemented in
       * <code>source/simulator/core.cc</code>.
       */
      void start_timestep ();

      /**
       * Do the various steps necessary to assemble and solve the things
       * necessary in each time step.
       *
       * This function is implemented in
       * <code>source/simulator/core.cc</code>.
       */
      void solve_timestep ();

      /**
       * Initiate the assembly of the Stokes preconditioner matrix via
       * assemble_stokes_preconditoner(), then set up the data structures to
       * actually build a preconditioner from this matrix.
       *
       * This function is implemented in
       * <code>source/simulator/assembly.cc</code>.
       */
      void build_stokes_preconditioner ();

      /**
       * Initialize the preconditioner for the advection equation of field
       * index.
       *
       * This function is implemented in
       * <code>source/simulator/assembly.cc</code>.
       */
      void build_advection_preconditioner (const AdvectionField &advection_field,
                                           std_cxx1x::shared_ptr<aspect::LinearAlgebra::PreconditionILU> &preconditioner);

      /**
       * Initiate the assembly of the Stokes matrix and right hand side.
       *
       * This function is implemented in
       * <code>source/simulator/assembly.cc</code>.
       */
      void assemble_stokes_system ();

      /**
       * Initiate the assembly of one advection matrix and right hand side and
       * build a preconditioner for the matrix.
       *
       * This function is implemented in
       * <code>source/simulator/assembly.cc</code>.
       */
      void assemble_advection_system (const AdvectionField &advection_field);

      /**
       * Solve one block of the the temperature/composition linear system.
       * Return the initial nonlinear residual, i.e., if the linear system to
       * be solved is $Ax=b$, then return $\|Ax_0-b\|$ where $x_0$ is the
       * initial guess for the solution variable and is taken from the
       * current_linearization_point member variable.
       *
       * This function is implemented in
       * <code>source/simulator/solver.cc</code>.
       */
      double solve_advection (const AdvectionField &advection_field);

      /**
       * Solve the Stokes linear system. Return the initial nonlinear
       * residual, i.e., if the linear system to be solved is $Ax=b$, then
       * return $\|Ax_0-b\|$ where $x_0$ is the initial guess for the solution
       * variable and is taken from the current_linearization_point member
       * variable. For the purpose of this function, this residual is computed
       * only the velocity and pressure equations (i.e., for the 2x2 block
       * system involving the velocity and pressure variables).
       *
       * This function is implemented in
       * <code>source/simulator/solver.cc</code>.
       */
      double solve_stokes ();

      /**
       * This function is called at the end of every time step. It runs all
       * the postprocessors that have been listed in the input parameter file
       * (see the manual) in turn. In particular, this usually includes
       * generating graphical output every few time steps.
       *
       * The function also updates the statistics output file at the end of
       * each time step.
       *
       * This function is implemented in
       * <code>source/simulator/core.cc</code>.
       */
      void postprocess ();

      /**
       * Refine the mesh according to error indicators calculated by
       * compute_refinement_criterion(), set up all necessary data structures
       * on this new mesh, and interpolate the old solutions onto the new
       * mesh.
       *
       * @param[in] max_grid_level The maximum refinement level of the mesh.
       * This is the sum of the initial global refinement and the initial
       * adaptive refinement (as provided by the user in the input file) and
       * in addition it gets increased by one at each additional refinement
       * time.
       *
       * This function is implemented in
       * <code>source/simulator/core.cc</code>.
       */
      void refine_mesh (const unsigned int max_grid_level);

      /**
       * @}
       */

      /**
       * @name Functions used in saving the state of the program and
       * restarting from a saved state
       * @{
       */
      /**
       * Save the state of this program to a set of files in the output
       * directory. In reality, however, only some variables are stored (in
       * particular the mesh, the solution vectors, etc) whereas others can
       * either be re-generated (matrices, DoFHandler objects, etc) or are
       * read from the input parameter file. See the manual for more
       * information.
       *
       * This function is implemented in
       * <code>source/simulator/checkpoint_restart.cc</code>.
       */
      void create_snapshot();

      /**
       * Restore the state of this program from a set of files in the output
       * directory. In reality, however, only some variables are stored (in
       * particular the mesh, the solution vectors, etc) whereas others can
       * either be re-generated (matrices, DoFHandler objects, etc) or are
       * read from the input parameter file. See the manual for more
       * information. This function only restores those variables that can
       * neither be re-generated from other information nor are read from the
       * input parameter file.
       *
       * This function is implemented in
       * <code>source/simulator/checkpoint_restart.cc</code>.
       */
      void resume_from_snapshot();

      /**
       * Save a number of variables using BOOST serialization mechanism.
       *
       * This function is implemented in
       * <code>source/simulator/checkpoint_restart.cc</code>.
       */
      template <class Archive>
      void serialize (Archive &ar, const unsigned int version);
      /**
       * @}
       */

      /**
       * @name Functions used in setting up linear systems
       * @{
       */
      /**
       * Set up the size and structure of the matrix used to store the
       * elements of the linear system.
       *
       * This function is implemented in
       * <code>source/simulator/core.cc</code>.
       */
      void setup_system_matrix (const std::vector<IndexSet> &system_partitioning);

      /**
       * Set up the size and structure of the matrix used to store the
       * elements of the matrix that is used to build the preconditioner for
       * the system.
       *
       * This function is implemented in
       * <code>source/simulator/core.cc</code>.
       */
      void setup_system_preconditioner (const std::vector<IndexSet> &system_partitioning);

      /**
       * @}
       */

      /**
       * @name Functions used in the assembly of linear systems
       * @{
       */
      /**
       * Initiate the assembly of the preconditioner for the Stokes system.
       *
       * This function is implemented in
       * <code>source/simulator/assembly.cc</code>.
       */
      void assemble_stokes_preconditioner ();

      /**
       * Compute the integrals for the preconditioner for the Stokes system on
       * a single cell.
       *
       * This function is implemented in
       * <code>source/simulator/assembly.cc</code>.
       */
      void
      local_assemble_stokes_preconditioner (const typename DoFHandler<dim>::active_cell_iterator &cell,
                                            internal::Assembly::Scratch::StokesPreconditioner<dim> &scratch,
                                            internal::Assembly::CopyData::StokesPreconditioner<dim> &data);

      /**
       * Copy the contribution to the preconditioner for the Stokes system
       * from a single cell into the global matrix that stores these elements.
       *
       * This function is implemented in
       * <code>source/simulator/assembly.cc</code>.
       */
      void
      copy_local_to_global_stokes_preconditioner (const internal::Assembly::CopyData::StokesPreconditioner<dim> &data);

      /**
       * Compute the integrals for the Stokes matrix and right hand side on a
       * single cell.
       *
       * This function is implemented in
       * <code>source/simulator/assembly.cc</code>.
       */
      void
      local_assemble_stokes_system (const typename DoFHandler<dim>::active_cell_iterator &cell,
                                    internal::Assembly::Scratch::StokesSystem<dim>  &scratch,
                                    internal::Assembly::CopyData::StokesSystem<dim> &data);

      /**
       * Copy the contribution to the Stokes system from a single cell into
       * the global matrix that stores these elements.
       *
       * This function is implemented in
       * <code>source/simulator/assembly.cc</code>.
       */
      void
      copy_local_to_global_stokes_system (const internal::Assembly::CopyData::StokesSystem<dim> &data);

      /**
       * Compute the integrals for one advection matrix and right hand side on
       * a single cell.
       *
       * This function is implemented in
       * <code>source/simulator/assembly.cc</code>.
       */
      void
      local_assemble_advection_system (const AdvectionField &advection_field,
                                       const std::pair<double,double> global_field_range,
                                       const double                   global_max_velocity,
                                       const double                   global_entropy_variation,
                                       const typename DoFHandler<dim>::active_cell_iterator &cell,
                                       internal::Assembly::Scratch::AdvectionSystem<dim>  &scratch,
                                       internal::Assembly::CopyData::AdvectionSystem<dim> &data);

      /**
       * Compute the heating term for the advection system index. Currently
       * the heating term is 0 for compositional fields, but this can be
       * changed in the future to allow for interactions between compositional
       * fields.
       *
       * This function is implemented in
       * <code>source/simulator/assembly.cc</code>.
       */
      double compute_heating_term(const internal::Assembly::Scratch::AdvectionSystem<dim>  &scratch,
                                  typename MaterialModel::Interface<dim>::MaterialModelInputs &material_model_inputs,
                                  typename MaterialModel::Interface<dim>::MaterialModelOutputs &material_model_outputs,
                                  const AdvectionField &advection_field,
                                  const unsigned int q_point) const;


      /**
       * Compute the right-hand side for the advection system index. This is
       * 0 for the temperature and all of the compositional fields, except for
       * the porosity. It includes the melting rate and a term dependent
       * on the density and velocity.
       *
       * This function is implemented in
       * <code>source/simulator/assembly.cc</code>.
       */
      double compute_melting_RHS(const internal::Assembly::Scratch::AdvectionSystem<dim>  &scratch,
                                 typename MaterialModel::Interface<dim>::MaterialModelInputs &material_model_inputs,
                                 typename MaterialModel::Interface<dim>::MaterialModelOutputs &material_model_outputs,
                                 const AdvectionField &advection_field,
                                 const unsigned int q_point) const;

      /**
       * Compute the right-hand side for the fluid pressure equation of the Staokes
       * system in case the simulation uses melt transport. This includes a term
       * derived from Darcy's law, a term including the melting rate and a term dependent
       * on the densities and velocities of fluid and solid.
       *
       * This function is implemented in
       * <code>source/simulator/assembly.cc</code>.
       */
      double compute_fluid_pressure_RHS(const internal::Assembly::Scratch::StokesSystem<dim>  &scratch,
                                        typename MaterialModel::MeltInterface<dim>::MaterialModelInputs &material_model_inputs,
                                        typename MaterialModel::MeltInterface<dim>::MaterialModelOutputs &material_model_outputs,
                                        const unsigned int q_point) const;


      /**
       * Copy the contribution to the advection system from a single cell into
       * the global matrix that stores these elements.
       *
       * This function is implemented in
       * <code>source/simulator/assembly.cc</code>.
       */
      void
      copy_local_to_global_advection_system (const internal::Assembly::CopyData::AdvectionSystem<dim> &data);

      /**
       * @}
       */

      /**
       * @name Helper functions
       * @{
       */
      /**
       * This routine adjusts the second block of the right hand side of a
       * Stokes system  (containing the term that comes from compressibility,
       * so that the system becomes compatible: $0=\int div u = \int g$. The
       * vector to adjust is given as the argument of this function. This
       * function makes use of the helper vector
       * pressure_shape_function_integrals that contains $h_i=(q_i,1)$ with
       * the pressure functions $q_i$ and we adjust the right hand side $g$ by
       * $h_i \int g / |\Omega|$.
       *
       * The purpose of this function is described in the second paper on the
       * numerical methods in Aspect.
       *
       * This function is implemented in
       * <code>source/simulator/helper_functions.cc</code>.
       */
      void make_pressure_rhs_compatible(LinearAlgebra::BlockVector &vector);

      /**
       * Fills a vector with the artificial viscosity for the temperature on
       * each local cell
       */
      void get_artificial_viscosity (Vector<float> &viscosity_per_cell) const;

      /**
       * Internal routine to compute the depth average of a certain quantitiy.
       * The functor @p fctr should implement: 1. bool
       * need_material_properties() 2. void setup(unsigned int q_points) 3.
       * double operator()(const MaterialModelInputs & in, const
       * MaterialModelOutputs & out, FEValues<dim> & fe_values, const
       * LinearAlgebra::BlockVector &solution, std::vector<double> & output)
       *
       * @param values The output vector of depth averaged values. The
       * function takes the pre-existing size of this vector as the number of
       * depth slices.
       */
      template<class FUNCTOR>
      void compute_depth_average(std::vector<double> &values,
                                 FUNCTOR &fctr) const;

      /**
       * Compute a depth average of the current temperature/composition. The
       * function fills a vector that contains average
       * temperatures/compositions over slices of the domain of same depth.
       * The function resizes the output vector to match the number of depth
       * slices.
       *
       * This function is implemented in
       * <code>source/simulator/helper_functions.cc</code>.
       *
       * @param values The output vector of depth averaged values. The
       * function takes the pre-existing size of this vector as the number of
       * depth slices.
       */
      void compute_depth_average_field(const AdvectionField &advection_field,
                                       std::vector<double> &values) const;

      /**
       * Compute a depth average of the current temperature. The function
       * fills a vector that contains average temperatures over slices of the
       * domain of same depth. The function resizes the output vector to match
       * the number of depth slices.
       *
       * This function is implemented in
       * <code>source/simulator/helper_functions.cc</code>.
       *
       * @param values The output vector of depth averaged values. The
       * function takes the pre-existing size of this vector as the number of
       * depth slices.
       */
      void compute_depth_average_viscosity(std::vector<double> &values) const;

      /**
       * Compute a depth average of the current velocity magnitude.
       *
       * This function is implemented in
       * <code>source/simulator/helper_functions.cc</code>.
       *
       * @param values The output vector of depth averaged values. The
       * function takes the pre-existing size of this vector as the number of
       * depth slices.
       */
      void compute_depth_average_velocity_magnitude(std::vector<double> &values) const;

      /**
       * Compute a depth average of the current sinking velocity.
       *
       * This function is implemented in
       * <code>source/simulator/helper_functions.cc</code>.
       *
       * @param values The output vector of depth averaged values. The
       * function takes the pre-existing size of this vector as the number of
       * depth slices.
       */
      void compute_depth_average_sinking_velocity(std::vector<double> &values) const;

      /**
       * Compute a depth average of the seismic shear wave speed, Vs
       *
       * This function is implemented in
       * <code>source/simulator/helper_functions.cc</code>.
       *
       * @param values The output vector of depth averaged values. The
       * function takes the pre-existing size of this vector as the number of
       * depth slices.
       */
      void compute_depth_average_Vs(std::vector<double> &values) const;

      /**
       * Compute a depth average of the seismic pressure wave speed, Vp
       *
       * This function is implemented in
       * <code>source/simulator/helper_functions.cc</code>.
       *
       * @param values The output vector of depth averaged values. The
       * function takes the pre-existing size of this vector as the number of
       * depth slices.
       */
      void compute_depth_average_Vp(std::vector<double> &values) const;

      /**
       * Compute the seismic shear wave speed, Vs anomaly per element. we
       * compute the anomaly by computing a smoothed (over 200 km or so)
       * laterally averaged temperature profile and associated seismic
       * velocity that is then subtracted from the seismic velocity at the
       * current pressure temperature conditions
       *
       * @param values The output vector of depth averaged values. The
       * function takes the pre-existing size of this vector as the number of
       * depth slices.
       */
      void compute_Vs_anomaly(Vector<float> &values) const;

      /**
       * Compute the seismic pressure wave speed, Vp anomaly per element. we
       * compute the anomaly by computing a smoothed (over 200 km or so)
       * laterally averaged temperature profile and associated seismic
       * velocity that is then subtracted from the seismic velocity at the
       * current pressure temperature conditions
       *
       * This function is implemented in
       * <code>source/simulator/helper_functions.cc</code>.
       *
       * @param values The output vector of depth averaged values. The
       * function takes the pre-existing size of this vector as the number of
       * depth slices.
       */
      void compute_Vp_anomaly(Vector<float> &values) const;

      /**
       * Adjust the pressure variable (which is only determined up to a
       * constant) by adding a constant to it in such a way that the pressure
       * on the surface has a known average value. Whether a face is part of
       * the surface is determined by asking whether its depth of its midpoint
       * (as determined by the geometry model) is less than
       * 1/3*1/sqrt(dim-1)*diameter of the face. For reasonably curved
       * boundaries, this rules out side faces that are perpendicular ot the
       * surface boundary but includes those faces that are along the boundary
       * even if the real boundary is curved.
       *
       * This function is implemented in
       * <code>source/simulator/helper_functions.cc</code>.
       */
      void normalize_pressure(LinearAlgebra::BlockVector &vector);

      /**
       * Invert the action of the function above.
       *
       * This function is implemented in
       * <code>source/simulator/helper_functions.cc</code>.
       */
      void denormalize_pressure(LinearAlgebra::BlockVector &vector);


      /**
       * Interpolate the given function onto the velocity FE space and write
       * it into the given vector.
       *
       * This function is implemented in
       * <code>source/simulator/helper_functions.cc</code>.
       */
      void interpolate_onto_velocity_system(const TensorFunction<1,dim> &func,
                                            LinearAlgebra::Vector &vec);

      /**
       * Set up data structures for null space removal. Called after every
       * mesh refinement.
       *
       * This function is implemented in
       * <code>source/simulator/nullspace.cc</code>.
       */
      void setup_nullspace_removal();

      /**
       * Eliminate the nullspace of the velocity in the given vector. Both
       * vectors are expected to contain the up to date data.
       *
       * @param relevant_dst locally relevant vector for the whole FE, will be
       * filled at the end.
       * @param tmp_distributed_stokes only contains velocity and pressure.
       *
       * This function is implemented in
       * <code>source/simulator/nullspace.cc</code>.
       */
      void remove_nullspace(LinearAlgebra::BlockVector &relevant_dst,
                            LinearAlgebra::BlockVector &tmp_distributed_stokes);

      /**
       * Remove the angular momentum of the given vector
       */
      void remove_net_angular_momentum( LinearAlgebra::BlockVector &relevant_dst, LinearAlgebra::BlockVector &tmp_distributed_stokes);

      /**
       * Remove the linear momentum of the given vector
       */
      void remove_net_linear_momentum( LinearAlgebra::BlockVector &relevant_dst, LinearAlgebra::BlockVector &tmp_distributed_stokes);

      /**
       * Compute the maximal velocity throughout the domain. This is needed to
       * compute the size of the time step.
       *
       * This function is implemented in
       * <code>source/simulator/helper_functions.cc</code>.
       */
      double get_maximal_velocity (const LinearAlgebra::BlockVector &solution) const;

      /**
       * Compute the variation (i.e., the difference between maximal and
       * minimal value) of the entropy $(T-\bar T)^2$ where $\bar T$ is the
       * average temperature throughout the domain given as argument to this
       * function.
       *
       * This function is used in computing the artificial diffusion
       * stabilization term.
       *
       * This function is implemented in
       * <code>source/simulator/assembly.cc</code>.
       */
      double get_entropy_variation (const double average_value,
                                    const AdvectionField &advection_field) const;

      /**
       * Compute the minimal and maximal temperature througout the domain from
       * a solution vector extrapolated from the previous time steps. This is
       * needed to compute the artificial diffusion stabilization terms.
       *
       * This function is implemented in
       * <code>source/simulator/helper_functions.cc</code>.
       */
      std::pair<double,double>
      get_extrapolated_advection_field_range (const AdvectionField &advection_field) const;

      /**
       * Compute the size of the next time step from the mesh size and the
       * velocity on each cell. The computed time step has to satisfy the CFL
       * number chosen in the input parameter file on each cell of the mesh.
       * If specified in the parameter file, the time step will be the minimum
       * of the convection *and* conduction time steps. Also returns whether
       * the timestep is dominated by convection (true) or conduction (false).
       *
       * This function is implemented in
       * <code>source/simulator/helper_functions.cc</code>.
       */
      std::pair<double,bool> compute_time_step () const;

      /**
       * Compute the artificial diffusion coefficient value on a cell given
       * the values and gradients of the solution passed as arguments.
       *
       * This function is implemented in
       * <code>source/simulator/assembly.cc</code>.
       */
      double
      compute_viscosity(internal::Assembly::Scratch::AdvectionSystem<dim> &scratch,
                        const double                        global_u_infty,
                        const double                        global_T_variation,
                        const double                        average_temperature,
                        const double                        global_entropy_variation,
                        const double                        cell_diameter,
                        const AdvectionField     &advection_field) const;

      /**
       * Compute the residual of one advection equation to be used for the
       * artificial diffusion coefficient value on a cell given the values and
       * gradients of the solution passed as arguments.
       *
       * This function is implemented in
       * <code>source/simulator/assembly.cc</code>.
       */
      void
      compute_advection_system_residual(internal::Assembly::Scratch::AdvectionSystem<dim> &scratch,
                                        const double                        average_field,
                                        const AdvectionField     &advection_field,
                                        double                             &max_residual,
                                        double                             &max_velocity,
                                        double                             &max_density,
                                        double                             &max_specific_heat) const;

      /**
       * Extract the values of temperature, pressure, composition and optional
       * strain rate for the current linearization point. These values are
       * stored as input arguments for the material model. The compositional
       * fields are extracted with the individual compositional fields as
       * outer vectors and the values at each quadrature point as inner
       * vectors, but the material model needs it the other way round. Hence,
       * this vector of vectors is transposed.
       *
       * @param[in] input_solution A solution vector (or linear combination of
       * such vectors) with as many entries as there are degrees of freedom in
       * the mesh. It will be evaluated on the cell with which the FEValues
       * object was last re-initialized.
       * @param[in] input_finite_element_values The FEValues object that
       * describes the finite element space in use and that is used to
       * evaluate the solution values at the quadrature points of the current
       * cell.
       * @param[in] compute_strainrate A flag determining whether the strain
       * rate should be computed or not in the output structure.
       * @param[out] material_model_inputs The output structure that contains
       * the solution values evaluated at the quadrature points.
       *
       * This function is implemented in
       * <code>source/simulator/assembly.cc</code>.
       */
      template <class fevalues>
      void
      compute_material_model_input_values (const LinearAlgebra::BlockVector                    &input_solution,
                                           const fevalues                                      &input_finite_element_values,
                                           const bool                                                   compute_strainrate,
                                           typename MaterialModel::Interface<dim>::MaterialModelInputs &material_model_inputs) const;


      /**
       * Return whether the Stokes matrix depends on the values of the
       * solution at the previous time step. This is the case is the
       * coefficients that appear in the matrix (i.e., the viscosity and, in
       * the case of a compressible model, the density) depend on the
       * solution.
       *
       * This function exists to ensure that the Stokes matrix is rebuilt in
       * time steps where it may have changed, while we want to save the
       * effort of rebuilding it whenever we don't need to.
       *
       * This function is implemented in
       * <code>source/simulator/helper_functions.cc</code>.
       */
      bool
      stokes_matrix_depends_on_solution () const;

      /**
       * Generate and output some statistics like timing information and
       * memory consumption. Whether this function does anything or not is
       * controlled through the variable aspect::output_parallel_statistics.
       *
       * This function is implemented in
       * <code>source/simulator/helper_functions.cc</code>.
       */
      void output_program_stats();

      /**
       * This function is called at the end of each time step and writes the
       * statistics object that contains data like the current time, the
       * number of linear solver iterations, and whatever the postprocessors
       * have generated, to disk.
       *
       * This function is implemented in
       * <code>source/simulator/helper_functions.cc</code>.
       */
      void output_statistics();
      /**
       * @}
       */

      /**
       * @name Variables that have to do with input, output, parallel
       * communication and interfacing with other parts of the program.
       * @{
       */
      Parameters                          parameters;
      Introspection<dim>                  introspection;

      MPI_Comm                            mpi_communicator;

      /**
       * This stream will log into the file output/log.txt (used automatically
       * by pcout).
       */
      std::ofstream log_file_stream;

      typedef boost::iostreams::tee_device<std::ostream, std::ofstream> TeeDevice;
      typedef boost::iostreams::stream< TeeDevice > TeeStream;

      TeeDevice iostream_tee_device;
      TeeStream iostream_tee_stream;

      /**
       * Output stream for logging information. Will only output on processor
       * 0.
       */
      ConditionalOStream                  pcout;

      /**
       * An object that stores a bunch of statistics such as the number of
       * linear solver iterations, the time corresponding to each time step,
       * etc, as well as whatever the various postprocessors want to put into
       * it.
       *
       * This variable is written to disk after every time step, by the
       * Simulator::output_statistics() function.
       */
      TableHandler                        statistics;

      Postprocess::Manager<dim>           postprocess_manager;
      TimerOutput                         computing_timer;

      /**
       * In output_statistics(), where we output the statistics object above,
       * we do the actual writing on a separate thread. This variable is the
       * handle we get for this thread so that we can wait for it to finish,
       * either if we want to write the statistics object for the next thread,
       * or if we want to terminate altogether.
       */
      Threads::Thread<>                   output_statistics_thread;
      /**
       * @}
       */

      /**
       * @name Variables that describe the physical setup of the problem
       * @{
       */
      const std::auto_ptr<GeometryModel::Interface<dim> >            geometry_model;
      const std::auto_ptr<MaterialModel::Interface<dim> >            material_model;
      const std::auto_ptr<HeatingModel::Interface<dim> >             heating_model;
      const std::auto_ptr<GravityModel::Interface<dim> >             gravity_model;
      const std::auto_ptr<BoundaryTemperature::Interface<dim> >      boundary_temperature;
      const std::auto_ptr<BoundaryComposition::Interface<dim> >      boundary_composition;
      const std::auto_ptr<InitialConditions::Interface<dim> >        initial_conditions;
      const std::auto_ptr<CompositionalInitialConditions::Interface<dim> > compositional_initial_conditions;
      const std::auto_ptr<AdiabaticConditions::Interface<dim> >      adiabatic_conditions;
      std::map<types::boundary_id,std_cxx1x::shared_ptr<VelocityBoundaryConditions::Interface<dim> > > velocity_boundary_conditions;
      /**
       * @}
       */
      /**
       * @name Variables that describe the time discretization
       * @{
       */
      double                                                    time;
      double                                                    time_step;
      double                                                    old_time_step;
      unsigned int                                              timestep_number;
      /**
       * @}
       */

      /**
       * @name Variables related to simulation termination
       * @{
       */
      TerminationCriteria::Manager<dim>                         termination_manager;
      /**
       * @}
       */

      /**
       * @name Variables that describe the spatial discretization
       * @{
       */
      parallel::distributed::Triangulation<dim>                 triangulation;
      double                                                    global_Omega_diameter;
      double                                                    global_volume;

      MeshRefinement::Manager<dim>                              mesh_refinement_manager;

      const MappingQ<dim>                                       mapping;

      const FESystem<dim>                                       finite_element;

      DoFHandler<dim>                                           dof_handler;

      /**
       * Constraint objects. The first of these describes all constraints that
       * are not time dependent (e.g., hanging nodes, no-normal-flux
       * constraints), whereas the second one is initialized at the top of
       * every time step by copying from the first and then adding to it
       * constraints that are time dependent (e.g., time dependent velocity or
       * temperature boundary conditions).
       *
       * 'constraints' is computed in setup_dofs(), 'current_constraints' is
       * done in compute_current_constraints().
       */
      ConstraintMatrix                                          constraints;
      ConstraintMatrix                                          current_constraints;

      /**
       * The latest correction computed by normalize_pressure(). We store this
       * so we can undo the correction in denormalize_pressure().
       */
      double                                                    pressure_adjustment;

      /**
       * Scaling factor for the pressure as explained in the
       * Kronbichler/Heister/Bangerth paper to ensure that the linear system
       * that results from the Stokes equations is well conditioned.
       */
      double                                                    pressure_scaling;

      /**
       * A variable that determines whether we need to do the correction of
       * the Stokes right hand side vector to ensure that the average
       * divergence is zero. This is necessary for compressible models, but
       * only if there are no in/outflow boundaries.
       */
      bool                           do_pressure_rhs_compatibility_modification;

      /**
       * @}
       */


      /**
       * @name Variables that describe the linear systems and solution vectors
       * @{
       */
      LinearAlgebra::BlockSparseMatrix                          system_matrix;
      LinearAlgebra::BlockSparseMatrix                          system_preconditioner_matrix;

      LinearAlgebra::BlockVector                                solution;
      LinearAlgebra::BlockVector                                old_solution;
      LinearAlgebra::BlockVector                                old_old_solution;
      LinearAlgebra::BlockVector                                system_rhs;

      LinearAlgebra::BlockVector                                current_linearization_point;

      // only used if is_compressible()
      LinearAlgebra::BlockVector                                pressure_shape_function_integrals;



      std_cxx1x::shared_ptr<LinearAlgebra::PreconditionAMG>     Amg_preconditioner;
      std_cxx1x::shared_ptr<LinearAlgebra::PreconditionILU>     Mp_preconditioner;
      std_cxx1x::shared_ptr<LinearAlgebra::PreconditionILU>     T_preconditioner;
//TODO: use n_compositional_field separate preconditioners
      std_cxx1x::shared_ptr<LinearAlgebra::PreconditionILU>     C_preconditioner;

      bool                                                      rebuild_stokes_matrix;
      bool                                                      rebuild_stokes_preconditioner;

      std::vector<LinearAlgebra::Vector> net_rotations_translations;
      /**
       * @}
       */

      /**
       * A member class that isolates the functions and variables that deal
       * with the free surface implementation.  If there are no free surface
       * boundary indicators, then there is no instantiation of this class at
       * all.
       */
      class FreeSurfaceHandler
      {
        public:
          /**
           * Initialize the free surface handler, allowing it to read in
           * relevant parameters as well as giving it a reference to the
           * Simulator that owns it, since it needs to make fairly extensive
           * changes to the internals of the simulator.
           */
          FreeSurfaceHandler(Simulator<dim> &, ParameterHandler &prm);

          /**
           * The main execution step for the free surface implementation. This
           * computes the motion of the free surface, moves the boundary nodes
           * accordingly, redistributes the internal nodes in order to
           * preserve mesh regularity, and calculates the Arbitrary-
           * Lagrangian-Eulerian correction terms for advected quantities.
           */
          void execute();

          /**
           * Allocates and sets up the members of the FreeSurfaceHandler. This
           * is called by Simulator<dim>::setup_dofs()
           */
          void setup_dofs();

          /**
           * Loop over all the mesh vertices and move them so that they are in
           * the positions determined by the free surface implementation.
           * Called in execute(), and also called after redistributing mesh so
           * that the other processes know what has happened to that part of
           * the mesh.
           */
          void displace_mesh();

          /**
           * Apply stabilization to a cell of the system matrix.  The
           * stabilization is only added to cells on a free surface.  The
           * scheme is based on that of Kaus et. al., 2010.  Called during
           * assemly of the system matrix.
           */
          void apply_stabilization (const typename DoFHandler<dim>::active_cell_iterator &cell,
                                    FullMatrix<double> &local_matrix);

          /**
           * Declare parameters for the free surface handling.
           */
          static
          void declare_parameters (ParameterHandler &prm);

          /**
           * Parse parameters for the free surface handling.
           */
          void parse_parameters (ParameterHandler &prm);

        private:
          /**
           * Set the boundary conditions for the solution of the elliptic
           * problem, which computes the displacements of the internal
           * vertices so that the mesh does not become too distored due to
           * motion of the free surface.  Velocities of vertices on the free
           * surface are set to be the normal of the Stokes velocity solution
           * projected onto that surface.  Velocities of vertices on free-slip
           * boundaries are constrained to be tangential to those boundaries.
           * Velocities of vertices on no-slip boundaries are set to be zero.
           */
          void make_constraints ();

          /**
           * Project the normal part of the Stokes velocity solution onto the
           * free surface. Called by make_constraints()
           */
          void project_normal_velocity_onto_boundary (LinearAlgebra::Vector &output);

          /**
           * Actually solve the elliptic problem for the mesh velocitiy.  Just
           * solves a vector Laplacian equation.
           */
          void solve_elliptic_problem ();

          /**
           * From the mesh velocity called in
           * FreeSurfaceHandler::solve_elliptic_problem() we calculate the
           * mesh displacement with mesh_velocity*time_step.  This function
           * also interpolates the mesh velocity onto the finite element space
           * of the Stokes velocity system so that it can be used for ALE
           * corrections.
           */
          void calculate_mesh_displacement ();

          /**
           * Reference to the Simulator object to which a FreeSurfaceHandler
           * instance belongs
           */
          Simulator<dim> &sim;

          /**
           * Finite element for the free surface implementation.  Should be Q1
           */
          const FESystem<dim>                                       free_surface_fe;

          /**
           * DoFHanlder for the free surface implementation
           */
          DoFHandler<dim>                                           free_surface_dof_handler;

          /**
           * Stabilization parameter for the free surface.  Should be between
           * zero and one. A value of zero means no stabilization.  See Kaus
           * et. al. 2010 for more details.
           */
          double free_surface_theta;

          /**
           * BlockVector which stores the mesh velocity interpolated onto the
           * Stokes velocity finite element space.  This is used for ALE
           * corrections.
           */
          LinearAlgebra::BlockVector mesh_velocity;

          /**
           * Vector for storing the positions of the mesh vertices.  This
           * vector is updated by
           * FreeSurfaceHandler::calculate_mesh_displacement(), and is quite
           * important for making sure the mesh stays the same shape upon
           * redistribution of the system.
           */
          LinearAlgebra::Vector mesh_vertices;

          /**
           * The solution of FreeSurfaceHandler::solve_elliptic_problem().
           */
          LinearAlgebra::Vector mesh_vertex_velocity;

          /**
           * The matrix for solving the elliptic problem for moving the
           * internal vertices.
           */
          LinearAlgebra::SparseMatrix mesh_matrix;

          /**
           * IndexSet for the locally owned DoFs for the mesh system
           */
          IndexSet mesh_locally_owned;

          /**
           * IndexSet for the locally relevant DoFs for the mesh system
           */
          IndexSet mesh_locally_relevant;

          /**
           * Storage for the mesh constraints for solving the elliptic problem
           */
          ConstraintMatrix mesh_constraints;


          friend class Simulator<dim>;
      };

      /**
       * Shared pointer for an instance of the FreeSurfaceHandler. this way,
       * if we do not need the machinery for doing free surface stuff, we do
       * not even allocate it.
       */
      std_cxx1x::shared_ptr<FreeSurfaceHandler> free_surface;

      friend class boost::serialization::access;
      friend class SimulatorAccess<dim>;
      friend class FreeSurfaceHandler;  //FreeSurfaceHandler needs access to the internals of the Simulator
  };
}


#endif<|MERGE_RESOLUTION|>--- conflicted
+++ resolved
@@ -431,19 +431,15 @@
         is_temperature () const;
 
         /**
-<<<<<<< HEAD
          * Return whether this object refers to the porosity field.
          */
+
         bool
         is_porosity (const Introspection<dim> &introspection) const;
 
         /**
-         * Look up the component index for this temperature or compositional field.
-         * See Introspection::component_indices for more information.
-=======
          * Look up the component index for this temperature or compositional
          * field. See Introspection::component_indices for more information.
->>>>>>> 8274b303
          */
         unsigned int component_index(const Introspection<dim> &introspection) const;
 
